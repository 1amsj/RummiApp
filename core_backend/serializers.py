--- conflicted
+++ resolved
@@ -6,13 +6,8 @@
 from django.utils.translation import gettext_lazy as _
 from rest_framework import serializers
 
-<<<<<<< HEAD
-from core_backend.models import Affiliation, Agent, Booking, Business, Category, Company, Contact, Event, \
+from core_backend.models import Affiliation, Agent, Authorization, Booking, Business, Category, Company, Contact, Event, \
     Expense, ExtendableModel, Extra, Invoice, Ledger, Location, Note, Offer, Operator, Payer, Provider, Recipient, Requester, \
-=======
-from core_backend.models import Affiliation, Agent, Authorization, Booking, Business, Category, Company, Contact, Event, \
-    Expense, ExtendableModel, Extra, Invoice, Ledger, Location, Note, Operator, Payer, Provider, Recipient, Requester, \
->>>>>>> c0746788
     Service, ServiceRoot, SoftDeletableModel, SoftDeletionQuerySet, User
 from core_backend.services import assert_extendable, fetch_updated_from_validated_data, get_model_field_names, \
     is_extendable, manage_extra_attrs, sync_m2m, user_sync_email_with_contact
@@ -1526,43 +1521,6 @@
         fields = '__all__'
 
 
-<<<<<<< HEAD
-class OfferSerializer(BaseSerializer):
-    booking = BookingSerializer()
-    provider = ProviderSerializer()
-
-    class Meta:
-        model = Offer
-        fields = '__all__'
-
-
-class OfferCreateSerializer(extendable_serializer(Offer)):
-    booking = serializers.PrimaryKeyRelatedField(queryset=Booking.objects.all())
-    provider = serializers.PrimaryKeyRelatedField(queryset=Provider.objects.all())
-
-    class Meta:
-        model = Offer
-        fields = '__all__'
-
-    def create(self, business, validated_data=None) -> int:
-        data: dict = validated_data or self.validated_data
-        extras = data.pop('extra', {})
-
-        offer = Offer.objects.create(**data)
-        manage_extra_attrs(business, offer, extras)
-
-        return offer.id
-
-    def update(self, instance: Offer, business, validated_data=None):
-        data: dict = validated_data or self.validated_data
-        extras = data.pop('extra', {})
-
-        for (k, v) in data.items():
-            setattr(instance, k, v)
-        instance.save()
-
-        manage_extra_attrs(business, instance, extras)
-=======
 class AuthorizationSerializer(BaseSerializer):
     authorizer = PayerSerializer()
     company = CompanySerializer()
@@ -1598,4 +1556,40 @@
                     ),
                 )
         )
->>>>>>> c0746788
+
+
+class OfferSerializer(BaseSerializer):
+    booking = BookingSerializer()
+    provider = ProviderSerializer()
+
+    class Meta:
+        model = Offer
+        fields = '__all__'
+
+
+class OfferCreateSerializer(extendable_serializer(Offer)):
+    booking = serializers.PrimaryKeyRelatedField(queryset=Booking.objects.all())
+    provider = serializers.PrimaryKeyRelatedField(queryset=Provider.objects.all())
+
+    class Meta:
+        model = Offer
+        fields = '__all__'
+
+    def create(self, business, validated_data=None) -> int:
+        data: dict = validated_data or self.validated_data
+        extras = data.pop('extra', {})
+
+        offer = Offer.objects.create(**data)
+        manage_extra_attrs(business, offer, extras)
+
+        return offer.id
+
+    def update(self, instance: Offer, business, validated_data=None):
+        data: dict = validated_data or self.validated_data
+        extras = data.pop('extra', {})
+
+        for (k, v) in data.items():
+            setattr(instance, k, v)
+        instance.save()
+
+        manage_extra_attrs(business, instance, extras)