from typing import List, Type

from django.contrib.auth.password_validation import validate_password
from django.db import models
from django.db.models import Prefetch
from django.utils.translation import gettext_lazy as _
from rest_framework import serializers

from core_backend.models import Affiliation, Agent, Booking, Business, Category, Company, Contact, Event, \
    Expense, ExtendableModel, Extra, Invoice, Ledger, Location, Note, Operator, Payer, Provider, Recipient, Requester, \
    Service, ServiceRoot, SoftDeletableModel, SoftDeletionQuerySet, User
from core_backend.services import assert_extendable, fetch_updated_from_validated_data, get_model_field_names, \
    is_extendable, manage_extra_attrs, sync_m2m, user_sync_email_with_contact


class BaseSerializer(serializers.ModelSerializer):
    @staticmethod
    def get_default_queryset() -> SoftDeletionQuerySet:
        pass  # This is to avoid the warning in children: Class X must implement all abstract methods
        raise NotImplementedError


# Extra serializers
class ExtraAttrSerializer(BaseSerializer):
    class Meta:
        model = Extra
        fields = ('key', 'value')

    @staticmethod
    def get_default_queryset():
        return Extra.objects.all().not_deleted()


def extendable_serializer(serializer_model: Type[models.Model], serializer_fields='__all__'):
    assert_extendable(serializer_model)

    class ExtendableSerializer(BaseSerializer):
        extra = serializers.SerializerMethodField('get_extra_attrs')

        class Meta:
            model = serializer_model
            fields = serializer_fields
            abstract = True

        def get_extra_attrs(self, obj: ExtendableModel):
            assert_extendable(obj.__class__)
            business = self.context.get('business')
            return obj.get_extra_attrs(business)

        def to_representation(self, instance):
            """Flatten extra fields"""
            representation = super().to_representation(instance)
            extra_representation = representation.pop('extra', {})
            for k in extra_representation:
                representation[k] = extra_representation[k]
            return representation

        def to_internal_value(self, data: dict):
            model_fields = get_model_field_names(serializer_model)
            ser_fields = self.get_fields().keys()
            extra_fields = {}
            for k in list(data.keys()):
                if k in model_fields or k in ser_fields:
                    continue
                extra_fields[k] = data.pop(k)
            data = super(ExtendableSerializer, self).to_internal_value(data)
            data['extra'] = extra_fields  # TODO validate here rules regarding extra fields
            return data

    return ExtendableSerializer


# Helper
def generic_serializer(serializer_model: Type[models.Model], serializer_fields='__all__') -> Type[BaseSerializer]:
    parent_serializer = (
        extendable_serializer(serializer_model)
        if is_extendable(serializer_model)
        else BaseSerializer
    )

    class GenericSerializer(parent_serializer):
        class Meta:
            model = serializer_model
            fields = serializer_fields

    return GenericSerializer


# Custom fields
class BusinessField(serializers.RelatedField):
    default_error_messages = {
        'required': _('This field is required.'),
        'does_not_exist': _('Invalid business name "{name}".'),
        'incorrect_type': _('Incorrect type. Expected id, string or Business, received {data_type}.'),
    }

    def __init__(self, **kwargs):
        try:
            qs = kwargs.pop('queryset', Business.objects.all())
            super(BusinessField, self).__init__(queryset=qs, **kwargs)
        except AssertionError:
            super(BusinessField, self).__init__(**kwargs)

    def to_internal_value(self, data):
        try:
            if isinstance(data, str):
                return Business.objects.get(name=data)
            if isinstance(data, int):
                return Business.objects.get(id=data)
            if isinstance(data, Business):
                return data
            raise TypeError

        except Business.DoesNotExist:
            self.fail('does_not_exist', name=data)

        except (TypeError, ValueError):
            self.fail('incorrect_type', data_type=type(data).__name__)

    def to_representation(self, value):
        return super(BusinessField, self).to_representation(value)


# General serializers
class ContactSerializer(BaseSerializer):
    phone_extension = serializers.SerializerMethodField('get_phone_extension')

    class Meta:
        model = Contact
        fields = '__all__'

    def validate(self, data: dict):
        if not (data.get('email') or data.get('phone') or data.get('fax')):
            raise serializers.ValidationError(_('Contact data can not be empty'))

        return super(ContactSerializer, self).validate(data)

    @staticmethod
    def get_default_queryset():
        return Contact.objects.all().not_deleted()
    
    def get_phone_extension(self, contact_instance):
        if (contact_instance.phone):
            return contact_instance.phone.extension
        else:
            return ""


class ContactUnsafeSerializer(ContactSerializer):
    id = serializers.IntegerField(read_only=False, allow_null=True, required=False)


class LocationSerializer(BaseSerializer):
    class Meta:
        model = Location
        fields = '__all__'

    @staticmethod
    def get_default_queryset():
        return Location.objects.all().not_deleted()


class LocationUnsafeSerializer(LocationSerializer):
    id = serializers.IntegerField(read_only=False, allow_null=True, required=False)


class CategorySerializer(generic_serializer(Category)):
    class Meta:
        model = Category
        fields = '__all__'

    @staticmethod
    def get_default_queryset():
        return Category.objects.all().not_deleted()


class CategoryCreateSerializer(CategorySerializer):
    def create(self, validated_data=None) -> int:
        data: dict = validated_data or self.validated_data
        company = Category.objects.create(**data)
        return company.id

    def update(self, instance: Category, validated_data=None):
        data: dict = validated_data or self.validated_data
        for (k, v) in data.items():
            setattr(instance, k, v)
        instance.save()


class NoteSerializer(BaseSerializer):
    created_by = serializers.PrimaryKeyRelatedField(required=True, queryset=User.objects.all())
    created_by_first_name = serializers.CharField(read_only=True, source='created_by.first_name')
    created_by_last_name = serializers.CharField(read_only=True, source='created_by.last_name')
    text = serializers.CharField(required=True, allow_blank=True)

    class Meta:
        model = Note
        fields = '__all__'

    @staticmethod
    def get_default_queryset():
        return Note.objects.all().not_deleted()

    @staticmethod
    def build_model_instance(data: dict):
        return Note(
            created_by=data['created_by'],
            text=data['text'],
        )

    @staticmethod
    def create_instances(note_dicts: [dict]):
        note_instances = [NoteSerializer.build_model_instance(note_data) for note_data in note_dicts]
        return Note.objects.bulk_create(note_instances)

    @staticmethod
    def sync_notes(instance, notes_data: List[dict]):
        created_notes, updated_notes, deleted_notes = fetch_updated_from_validated_data(
            Note,
            notes_data,
            set(instance.notes.all().not_deleted().values_list('id'))
        )

        # Create
        if created_notes:
            created_notes = Note.objects.bulk_create(created_notes)
            instance.notes.add(*created_notes)

        # Update
        if updated_notes:
            Note.objects.bulk_update(updated_notes, ['text'])

        # Delete
        Note.objects.filter(id__in=deleted_notes).delete()


class NoteUnsafeSerializer(NoteSerializer):
    id = serializers.IntegerField(read_only=False, allow_null=True, required=False)


class NoteCreateSerializer(NoteSerializer):
    def create(self, validated_data=None) -> int:
        data: dict = validated_data or self.validated_data

        note = Note.objects.create(**data)

        return note.id


class BaseCompanySerializer(BaseSerializer):
    contacts = ContactSerializer(many=True)
    locations = LocationSerializer(many=True)
    notes = NoteSerializer(many=True, default=[])

    class Meta:
        model = Company
        fields = '__all__'

    @staticmethod
    def get_default_queryset():
        return (
            Company.objects
                .all()
                .not_deleted()
                .prefetch_related(
                    Prefetch(
                        'contacts',
                        queryset=Contact.objects.all().not_deleted(),
                    ),
                    Prefetch(
                        'locations',
                        queryset=Location.objects.all().not_deleted(),
                    ),
                    Prefetch(
                        'notes',
                        queryset=NoteSerializer.get_default_queryset()
                    ),
                )
        )
    
    
class CompanySerializer(BaseCompanySerializer):
    parent_company = BaseCompanySerializer()


class CompanyCreateSerializer(CompanySerializer):
    parent_company = serializers.PrimaryKeyRelatedField(queryset=Company.objects.all(), allow_null=True)
    agents = serializers.PrimaryKeyRelatedField(many=True, default=[], queryset=Agent.objects.all())
    operators = serializers.PrimaryKeyRelatedField(many=True, default=[], queryset=Operator.objects.all())
    payers = serializers.PrimaryKeyRelatedField(many=True, default=[], queryset=Payer.objects.all())
    providers = serializers.PrimaryKeyRelatedField(many=True, default=[], queryset=Provider.objects.all())
    recipients = serializers.PrimaryKeyRelatedField(many=True, default=[], queryset=Recipient.objects.all())
    requesters = serializers.PrimaryKeyRelatedField(many=True, default=[], queryset=Requester.objects.all())

    def create(self, validated_data=None) -> int:
        data: dict = validated_data or self.validated_data

        parent_company = data.get('parent_company', None)

        contacts_data = data.pop('contacts', None)
        locations_data = data.pop('locations', None)
        notes_data = data.pop('notes', None)

        agents_data = data.pop('agents')
        operators_data = data.pop('operators')
        payers_data = data.pop('payers')
        providers_data = data.pop('providers')
        recipients_data = data.pop('recipients')
        requesters_data = data.pop('requesters')

        company = Company.objects.create(**data)
        
<<<<<<< HEAD
        company.agents.set(data.pop('agents', []))
        company.operators.set(data.pop('operators', []))
        company.payers.set(data.pop('payers', []))
        company.providers.set(data.pop('providers', []))
        company.recipients.set(data.pop('recipients', []))
        company.requesters.set(data.pop('requesters', []))
=======
        company.agents.set(agents_data)
        company.operators.set(operators_data)
        company.payers.set(payers_data)
        company.providers.set(providers_data)
        company.recipients.set(recipients_data)
        company.requesters.set(requesters_data)
>>>>>>> 49de1cb1

        if contacts_data:
            contacts = [Contact(**d) for d in contacts_data]
            contact_ids = [c.id for c in Contact.objects.bulk_create(contacts)]
            company.contacts.add(*contact_ids)

        if locations_data:
            locations = [Location(**d) for d in locations_data]
            location_ids = [c.id for c in Location.objects.bulk_create(locations)]
            company.locations.add(*location_ids)

        if notes_data:
            company.notes.add(*notes_data)

        return company.id
    

class CompanyUpdateSerializer(CompanySerializer):
    contacts = ContactUnsafeSerializer(many=True)
    locations = LocationUnsafeSerializer(many=True)
    notes = NoteUnsafeSerializer(many=True, default=[])
    parent_company = serializers.PrimaryKeyRelatedField(queryset=Company.objects.all(), allow_null=True)
    name = serializers.CharField()
    agents = serializers.PrimaryKeyRelatedField(many=True, default=[], queryset=Agent.objects.all())
    operators = serializers.PrimaryKeyRelatedField(many=True, default=[], queryset=Operator.objects.all())
    payers = serializers.PrimaryKeyRelatedField(many=True, default=[], queryset=Payer.objects.all())
    providers = serializers.PrimaryKeyRelatedField(many=True, default=[], queryset=Provider.objects.all())
    recipients = serializers.PrimaryKeyRelatedField(many=True, default=[], queryset=Recipient.objects.all())
    requesters = serializers.PrimaryKeyRelatedField(many=True, default=[], queryset=Requester.objects.all())

    def update(self, instance: Company, validated_data=None):
        data: dict = validated_data or self.validated_data

        instance.agents.set(data.pop('agents'))
        instance.operators.set(data.pop('operators'))
        instance.payers.set(data.pop('payers'))
        instance.providers.set(data.pop('providers'))
        instance.recipients.set(data.pop('recipients'))
        instance.requesters.set(data.pop('requesters'))

        contacts_data = data.pop('contacts')
        
        created_contacts, updated_contacts, deleted_contacts = fetch_updated_from_validated_data(Contact, contacts_data, set(instance.contacts.all().values_list('id')))
        
        # Create
        if created_contacts:
            created_contacts = Contact.objects.bulk_create(created_contacts)
            instance.contacts.add(*created_contacts)

        # Update
        if updated_contacts:
            Contact.objects.bulk_update(updated_contacts, ['phone', 'phone_context', 'email', 'email_context', 'fax', 'fax_context'])

        # Delete
        for id in deleted_contacts:
            Contact.objects.filter(id=id).delete()

        locations_data = data.pop('locations')
        
        created_locations, updated_locations, deleted_locations = fetch_updated_from_validated_data(Location, locations_data, set(instance.locations.all().values_list('id')))
        
        # Create
        if created_locations:
            created_locations = Location.objects.bulk_create(created_locations)
            instance.locations.add(*created_locations)
        
        # Update
        if updated_locations:
            Location.objects.bulk_update(updated_locations, ['address', 'city', 'state', 'country', 'zip'])
        
        # Delete
        for id in deleted_locations:
            Location.objects.filter(id=id).delete()

        notes_data = data.pop('notes')
        
        created_notes, updated_notes, deleted_notes = fetch_updated_from_validated_data(Note, notes_data, set(instance.notes.all().values_list('id')))
        
        # Create
        if created_notes:
            created_notes = Note.objects.bulk_create(created_notes)
            instance.notes.add(*created_notes)
        
        # Update
        if updated_notes:
            Note.objects.bulk_update(updated_notes, ['text'])
        
        # Delete
        for id in deleted_notes:
            Note.objects.filter(id=id).delete()

        for (k, v) in data.items():
            setattr(instance, k, v)
        
        instance.save()


# User serializers
class UserSerializer(BaseSerializer):
    id = serializers.ReadOnlyField()
    user_id = serializers.ReadOnlyField(source='id')
    contacts = ContactSerializer(many=True)
    location = LocationSerializer(required=False, allow_null=True)
    agents_id = serializers.PrimaryKeyRelatedField(many=True, allow_null=True, read_only=True, source='as_agents')
    operator_id = serializers.PrimaryKeyRelatedField(allow_null=True, read_only=True, source='as_operator')
    payer_id = serializers.PrimaryKeyRelatedField(allow_null=True, read_only=True, source='as_payer')
    provider_id = serializers.PrimaryKeyRelatedField(allow_null=True, read_only=True, source='as_provider')
    recipient_id = serializers.PrimaryKeyRelatedField(allow_null=True, read_only=True, source='as_recipient')
    requester_id = serializers.PrimaryKeyRelatedField(allow_null=True, read_only=True, source='as_requester')
    date_of_birth = serializers.DateField(required=False)
    class Meta:
        model = User
        fields = (
            'id',
            'user_id',
            'username',
            'email',
            'first_name',
            'last_name',
            'national_id',
            'ssn',
            'date_of_birth',
            'title',
            'suffix',
            'contacts',
            'location',
            'agents_id',
            'operator_id',
            'payer_id',
            'provider_id',
            'recipient_id',
            'requester_id',
            'is_operator',
            'is_provider',
            'is_recipient',
            'is_requester',
            'is_payer',
        )

    @staticmethod
    def get_default_queryset():
        return (
            User.objects
                .all()
                .not_deleted()
                .prefetch_related(
                    Prefetch(
                        'contacts',
                        queryset=ContactSerializer.get_default_queryset(),
                    ),
                    Prefetch(
                        'location',
                        queryset=LocationSerializer.get_default_queryset(),
                    )
                )
        )


class UserCreateSerializer(UserSerializer):
    password = serializers.CharField(
        write_only=True, required=False, allow_blank=True, validators=[validate_password])
    confirmation = serializers.CharField(write_only=True, required=False, allow_blank=True)

    class Meta:
        model = User
        fields = (
            'username',
            'email',
            'first_name',
            'last_name',
            'national_id',
            'ssn',
            'date_of_birth',
            'title',
            'suffix',
            'contacts',
            'location',
            'password',
            'confirmation',
        )

    def validate(self, attrs):
        password = attrs.get('password')
        confirmation = attrs.get('confirmation')
        if (password or confirmation) and password != confirmation:
            raise serializers.ValidationError({"confirmation": "Password fields didn't match."})
        return attrs

    def create(self, validated_data=None):
        data: dict = validated_data or self.validated_data
        password = data.pop('password', None)
        data.pop('confirmation', None)
        contacts_data = data.pop('contacts', None)
        location_data = data.pop('location', None)

        user = User.objects.create(**data)
        if password:
            user.set_password(password)
            user.save()

        if contacts_data:
            contacts = [Contact(**d) for d in contacts_data]
            contact_ids = [c.id for c in Contact.objects.bulk_create(contacts)]
            user.contacts.add(*contact_ids)

        if location_data:
            user.location = Location.objects.create(**location_data)
            user.save()

        user_sync_email_with_contact(user)

        return user



class UserUpdateSerializer(UserCreateSerializer):
    contacts = ContactUnsafeSerializer(many=True, required=False)
    username = serializers.ReadOnlyField()

    def update(self, instance: User, validated_data=None):
        data: dict = validated_data or self.validated_data

        password = data.pop('password', None)
        data.pop('confirmation', None)
        
        if password:
            instance.set_password(password)
            instance.save()

        contacts_data = data.pop('contacts', [])

        created_contacts, updated_contacts, deleted_contacts = fetch_updated_from_validated_data(Contact, contacts_data, set(instance.contacts.all().values_list('id')))

        # Create
        if created_contacts:
            created_contacts = Contact.objects.bulk_create(created_contacts)
            instance.contacts.add(*created_contacts)

        # Update
        if updated_contacts:
            Contact.objects.bulk_update(updated_contacts, ['phone', 'phone_context', 'email', 'email_context', 'fax', 'fax_context'])

        # Delete
        for id in deleted_contacts:
            Contact.objects.filter(id=id).delete()

        if (
            (new_email := data.get('email'))
            and new_email != instance.email
            and (contact := instance.contacts.filter(email=instance.email).first())
        ):
            contact.email = new_email
            contact.save()

        location_data = data.pop('location', None)

        if location_data:
            location = instance.location

            if location:
                for (k, v) in location_data.items():
                    setattr(location, k, v)
            
                location.save()

            else:
                instance.location = Location.objects.create(**location_data)

        for (k, v) in data.items():
            setattr(instance, k, v)
        
        instance.save()

        user_sync_email_with_contact(instance)


def user_subtype_serializer(serializer_model: Type[SoftDeletableModel]) -> Type[BaseSerializer]:
    serializer_parent = (
        extendable_serializer(serializer_model)
        if is_extendable(serializer_model)
        else BaseSerializer
    )

    class UserSubTypeSerializer(serializer_parent):
        user = UserSerializer()

        class Meta:
            model = serializer_model
            fields = '__all__'

        def to_representation(self, instance):
            """Flatten user fields"""
            representation = super().to_representation(instance)
            user_representation = representation.pop('user')
            for k in user_representation:
                key = k if k != 'id' else 'user_id'
                representation[key] = user_representation[k]
            return representation

    return UserSubTypeSerializer


class AgentSerializer(user_subtype_serializer(Agent)):
    companies = CompanySerializer(many=True)
    role = serializers.CharField()

    @staticmethod
    def get_default_queryset():
        return (
            Agent.objects
                .all()
                .not_deleted('user')
                .prefetch_related(
                    Prefetch(
                        'companies',
                        queryset=CompanySerializer.get_default_queryset()
                    ),
                    Prefetch(
                        'extra',
                        queryset=ExtraAttrSerializer.get_default_queryset(),
                    ),
                    Prefetch(
                        'user',
                        queryset=UserSerializer.get_default_queryset(),
                    ),
                )
        )

class AgentCreateSerializer(AgentSerializer):
    user = serializers.PrimaryKeyRelatedField(queryset=User.objects.all())
    companies = serializers.PrimaryKeyRelatedField(many = True, queryset=Company.objects.all())
    role = serializers.CharField()

    def create(self, business_name, validated_data=None):
        data = validated_data or self.validated_data
        extras = data.pop('extra', {})
        companies_data = data.pop('companies', None)
        agent = Agent.objects.create(**data)
        if companies_data:
            agent.companies.add(*companies_data)
        manage_extra_attrs(business_name, agent, extras)
        return agent


class OperatorSerializer(user_subtype_serializer(Operator)):
    companies = CompanySerializer(many=True)

    @staticmethod
    def get_default_queryset():
        return (
            Operator.objects
                .all()
                .not_deleted('user')
                .prefetch_related(
                    Prefetch(
                        'companies',
                        queryset= CompanySerializer.get_default_queryset()
                    ),
                    Prefetch(
                        'user',
                        queryset=UserSerializer.get_default_queryset(),
                    ),
                )
        )


class PayerSerializer(user_subtype_serializer(Payer)):
    companies = CompanySerializer(many=True)
    method = serializers.CharField()
    notes = NoteSerializer(many=True, default=[])

    @staticmethod
    def get_default_queryset():
        return (
            Payer.objects
                .all()
                .not_deleted('user')
                .prefetch_related(
                    Prefetch(
                        'companies',
                        queryset= CompanySerializer.get_default_queryset()
                    ),
                    Prefetch(
                        'notes',
                        queryset=NoteSerializer.get_default_queryset()
                    ),
                    Prefetch(
                        'user',
                        queryset=UserSerializer.get_default_queryset(),
                    ),
                )
        )

class PayerCreateSerializer(PayerSerializer):
    user = serializers.PrimaryKeyRelatedField(queryset=User.objects.all())
    companies = serializers.PrimaryKeyRelatedField(many=True, queryset=Company.objects.all())
    method = serializers.CharField()

    def create(self, validated_data=None):
        data = validated_data or self.validated_data
        companies_data = data.pop('companies', None)
        notes_data = data.pop('notes', None)
        payer = Payer.objects.create(**data)
        if companies_data:
            payer.companies.add(*companies_data)
        if notes_data:
            payer.notes.add(*notes_data)
        return payer


class ServiceRootBaseSerializer(generic_serializer(ServiceRoot)):
    bookings = serializers.PrimaryKeyRelatedField(queryset=Booking.objects.all(), many=True)
    services = serializers.PrimaryKeyRelatedField(queryset=Service.objects.all(), many=True)

    class Meta:
        model = ServiceRoot
        fields = '__all__'

    @staticmethod
    def get_default_queryset():
        return (
            ServiceRoot.objects
                .all()
                .not_deleted()
                .prefetch_related(
                    Prefetch(
                        'bookings',
                        queryset=Booking.objects.all().not_deleted('business'),
                    ),
                    Prefetch(
                        'services',
                        queryset=Service.objects.all().not_deleted('business'),
                    ),
                )
        )


class ServiceNoProviderSerializer(extendable_serializer(Service)):
    categories = CategorySerializer(many=True)
    root = ServiceRootBaseSerializer(required=False)
    bill_amount = serializers.DecimalField(max_digits=32, decimal_places=2)
    bill_rate = serializers.IntegerField()

    class Meta:
        model = Service
        fields = '__all__'

    def validate(self, data: dict):
        if (data.get('bill_amount') < 0):
            raise serializers.ValidationError(_('Bill amount could not be negative'))

        return super(ServiceNoProviderSerializer, self).validate(data)

    @staticmethod
    def get_default_queryset():
        return (
            Service.objects
                .all()
                .not_deleted('business')
                .prefetch_related(
                    Prefetch(
                        'categories',
                        queryset=CategorySerializer.get_default_queryset(),
                    ),
                    Prefetch(
                        'extra',
                        queryset=ExtraAttrSerializer.get_default_queryset(),
                    ),
                    Prefetch(
                        'root',
                        queryset=ServiceRootBaseSerializer.get_default_queryset(),
                    )
                )
        )


class ProviderSerializer(user_subtype_serializer(Provider)):
    companies = CompanySerializer(many=True)
    services = ServiceNoProviderSerializer(many=True)
    notes = NoteSerializer(many=True, default=[])

    class Meta:
        model = Provider
        fields = '__all__'

    @staticmethod
    def get_default_queryset():
        return (
            Provider.objects
            .all()
            .not_deleted('user')
            .prefetch_related(
                Prefetch(
                    'companies',
                    queryset= CompanySerializer.get_default_queryset()
                ),
                Prefetch(
                    'notes',
                    queryset=NoteSerializer.get_default_queryset()
                ),
                Prefetch(
                    'extra',
                    queryset=ExtraAttrSerializer.get_default_queryset(),
                ),
                Prefetch(
                    'services',
                    queryset=ServiceNoProviderSerializer.get_default_queryset(),
                ),
                Prefetch(
                    'user',
                    queryset=UserSerializer.get_default_queryset(),
                ),
            )
        )


class ProviderUpdateSerializer(serializers.Serializer):
    companies = serializers.PrimaryKeyRelatedField(many=True, queryset=Company.objects.all().not_deleted())
    notes = NoteUnsafeSerializer(many=True, default=[])
    # services is not modifiable from here

    class Meta:
        model = Provider
        fields = '__all__'

    def update(self, instance: Provider, business_name, validated_data=None):
        data = validated_data or self.validated_data
        extras = data.pop('extra', {})
        companies = data.pop('companies', [])
        notes = data.pop('notes', [])

        for (k, v) in data.items():
            setattr(instance, k, v)
        instance.save()

        sync_m2m(instance.companies, companies)
        NoteSerializer.sync_notes(instance, notes)

        manage_extra_attrs(business_name, instance, extras)


class ServiceSerializer(ServiceNoProviderSerializer):
    provider = ProviderSerializer()

    class Meta:
        model = Service
        fields = '__all__'

    @staticmethod
    def get_default_queryset():
        return (
            super(ServiceSerializer, ServiceSerializer)
                .get_default_queryset()
                .prefetch_related(
                    Prefetch(
                        'provider',
                        queryset=ProviderSerializer.get_default_queryset(),
                    ),
                )
        )


class ServiceRootNoBookingSerializer(ServiceRootBaseSerializer):
    services = ServiceSerializer(many=True)

    @staticmethod
    def get_default_queryset():
        return (
            ServiceRoot.objects
                .all()
                .not_deleted()
                .prefetch_related(
                    Prefetch(
                        'services',
                        queryset=ServiceSerializer.get_default_queryset(),
                    ),
                )
        )


class ServiceCreateSerializer(ServiceNoProviderSerializer):
    business = BusinessField()
    categories = serializers.PrimaryKeyRelatedField(many=True, queryset=Category.objects.all())
    provider = serializers.PrimaryKeyRelatedField(queryset=Provider.objects.all())
    root = serializers.PrimaryKeyRelatedField(queryset=ServiceRoot.objects.all(), required=False)
    bill_amount = serializers.DecimalField(max_digits=32, decimal_places=2)
    bill_rate = serializers.IntegerField()

    class Meta:
        model = Service
        fields = '__all__'

    def create(self, validated_data=None) -> int:
        data = validated_data or self.validated_data
        extras = data.pop('extra', {})
        categories = data.pop('categories', [])

        service = Service.objects.create(**data)
        if categories:
            service.categories.add(*categories)
        manage_extra_attrs(service.business, service, extras)

        return service.id


class AffiliationNoRecipientSerializer(generic_serializer(Affiliation)):
    company = CompanySerializer()

    class Meta:
        model = Affiliation
        fields = ('id', 'company',)


class RecipientNoAffiliationSerializer(user_subtype_serializer(Recipient)):
    companies = serializers.PrimaryKeyRelatedField(many=True, queryset=Company.objects.all().not_deleted(), default=[])
    notes = NoteSerializer(many=True, default=[])
    
    class Meta:
        model = Recipient
        fields = '__all__'

    @staticmethod
    def get_default_queryset():
        return (
            Recipient.objects
                .all()
                .not_deleted('user')
                .prefetch_related(
                    Prefetch(
                        'companies',
                        queryset=CompanySerializer.get_default_queryset(),
                    ),
                    Prefetch(
                        'extra',
                        queryset=ExtraAttrSerializer.get_default_queryset(),
                    ),
                    Prefetch(
                        'notes',
                        queryset=NoteSerializer.get_default_queryset(),
                    ),
                    Prefetch(
                        'user',
                        queryset=UserSerializer.get_default_queryset(),
                    ),
                )
        )


class AffiliationSerializer(generic_serializer(Affiliation)):
    company = CompanySerializer()
    recipient = RecipientNoAffiliationSerializer()

    @staticmethod
    def get_default_queryset():
        return (
            Affiliation.objects
                .all()
                .not_deleted()
                .prefetch_related(
                    Prefetch(
                        'company',
                        queryset= CompanySerializer.get_default_queryset(),
                    ),
                    Prefetch(
                        'extra',
                        queryset=ExtraAttrSerializer.get_default_queryset(),
                    ),
                    Prefetch(
                        'recipient',
                        queryset=RecipientNoAffiliationSerializer.get_default_queryset(),
                    ),
                )
        )


class AffiliationCreateSerializer(AffiliationSerializer):
    company = serializers.PrimaryKeyRelatedField(queryset=Company.objects.all(), allow_null=True)
    recipient = serializers.PrimaryKeyRelatedField(queryset=Recipient.objects.all())

    def create(self, business_name, validated_data=None):

        data = validated_data or self.validated_data
        extras = data.pop('extra', {})
        affiliation = Affiliation.objects.create(**data)

        manage_extra_attrs(business_name, affiliation, extras)

        return affiliation


class RecipientSerializer(RecipientNoAffiliationSerializer):
    affiliations = AffiliationNoRecipientSerializer(many=True, read_only=True)


class RecipientCreateSerializer(extendable_serializer(Recipient)):
    user = serializers.PrimaryKeyRelatedField(queryset=User.objects.all())
    companies = serializers.PrimaryKeyRelatedField(many=True, queryset=Company.objects.all().not_deleted(), default=[])
    notes = NoteSerializer(many=True, default=[])

    def create(self, business_name, validated_data=None):
        data = validated_data or self.validated_data
        extras = data.pop('extra', {})
        companies = data.pop('companies', [])
        notes = data.pop('notes', [])

        recipient = Recipient.objects.create(**data)
        if companies:
            recipient.categories.add(*companies)
        if notes:
            note_instances = NoteSerializer.create_instances(notes)
            recipient.notes.add(*note_instances)

        manage_extra_attrs(business_name, recipient, extras)

        return recipient


class RecipientUpdateSerializer(RecipientCreateSerializer):
    companies = serializers.PrimaryKeyRelatedField(many=True, queryset=Company.objects.all().not_deleted(), default=[])
    notes = NoteUnsafeSerializer(many=True, default=[])

    def update(self, instance: Recipient, business_name, validated_data=None):
        data = validated_data or self.validated_data
        extras = data.pop('extra', {})
        companies = data.pop('companies', [])
        notes = data.pop('notes', [])

        for (k, v) in data.items():
            setattr(instance, k, v)
        instance.save()

        sync_m2m(instance.companies, companies)
        NoteSerializer.sync_notes(instance, notes)

        manage_extra_attrs(business_name, instance, extras)


class RequesterSerializer(user_subtype_serializer(Requester)):
    companies = CompanySerializer(many=True)

    @staticmethod
    def get_default_queryset():
        return (
            Requester.objects
                .all()
                .not_deleted('user')
                .prefetch_related(
                    Prefetch(
                        'companies',
                        queryset= CompanySerializer.get_default_queryset()
                    ),
                    Prefetch(
                        'user',
                        queryset=UserSerializer.get_default_queryset(),
                    ),
                )
        )


BusinessSerializer = generic_serializer(Business)


class ExpenseSerializer(generic_serializer(Expense)):
    booking_id = serializers.PrimaryKeyRelatedField(read_only=True, source='booking')

    class Meta:
        model = Expense
        fields = '__all__'

    @staticmethod
    def get_default_queryset():
        return Expense.objects.all().not_deleted()


class ExpenseCreateSerializer(ExpenseSerializer):
    booking = serializers.PrimaryKeyRelatedField(queryset=Booking.objects.all())

    def create(self, validated_data=None) -> int:
        data: dict = validated_data or self.validated_data
        expense = Expense.objects.create(**data)
        return expense.id

    def update(self, instance: Event, validated_data=None):
        data: dict = validated_data or self.validated_data
        for (k, v) in data.items():
            setattr(instance, k, v)
        instance.save()


class BookingNoEventsSerializer(extendable_serializer(Booking)):
    categories = CategorySerializer(many=True)
    companies = CompanySerializer(many=True)
    events_count = serializers.IntegerField(source='events.count', read_only=True)
    expenses = ExpenseSerializer(many=True)
    operators = OperatorSerializer(many=True)
    services = ServiceSerializer(many=True)
    notes = NoteSerializer(many=True, default=[])
    service_root = ServiceRootBaseSerializer(allow_null=True)

    class Meta:
        model = Booking
        fields = '__all__'

    @staticmethod
    def get_default_queryset():
        return (
            Booking.objects
                .all()
                .not_deleted('business')
                .prefetch_related(
                    Prefetch(
                        'categories',
                        queryset=CategorySerializer.get_default_queryset(),
                    ),
                    Prefetch(
                        'companies',
                        queryset= CompanySerializer.get_default_queryset(),
                    ),
                    Prefetch(
                        'notes',
                        queryset=NoteSerializer.get_default_queryset()
                    ),
                    Prefetch(
                        'expenses',
                        queryset=ExpenseSerializer.get_default_queryset(),
                    ),
                    Prefetch(
                        'extra',
                        queryset=ExtraAttrSerializer.get_default_queryset(),
                    ),
                    Prefetch(
                        'operators',
                        queryset=OperatorSerializer.get_default_queryset(),
                    ),
                    Prefetch(
                        'services',
                        queryset=ServiceSerializer.get_default_queryset(),
                    ),
                    Prefetch(
                        'service_root',
                        queryset=ServiceRootBaseSerializer.get_default_queryset(),
                    ),
                )
        )


class EventNoBookingSerializer(BaseSerializer):
    affiliates = AffiliationSerializer(many=True)
    agents = AgentSerializer(many=True)
    booking = serializers.PrimaryKeyRelatedField(queryset=Booking.objects.all().not_deleted('business'))
    payer = PayerSerializer(required=False)
    requester = RequesterSerializer()

    class Meta:
        model = Event
        fields = '__all__'

    @staticmethod
    def get_default_queryset():
        return (
            Event.objects
                .all()
                .not_deleted()
                .prefetch_related(
                    Prefetch(
                        'affiliates',
                        queryset=AffiliationSerializer.get_default_queryset(),
                    ),
                    Prefetch(
                        'agents',
                        queryset=AgentSerializer.get_default_queryset(),
                    ),
                    Prefetch(
                        'payer',
                        queryset=PayerSerializer.get_default_queryset(),
                    ),
                    Prefetch(
                        'requester',
                        queryset=RequesterSerializer.get_default_queryset(),
                    ),
                )
        )


class BookingSerializer(BookingNoEventsSerializer):
    events = EventNoBookingSerializer(many=True)
    public_id = serializers.ReadOnlyField()

    @staticmethod
    def get_default_queryset():
        return (
            super(BookingSerializer, BookingSerializer)
                .get_default_queryset()
                .prefetch_related(
                    Prefetch(
                        'events',
                        queryset=EventNoBookingSerializer.get_default_queryset(),
                    )
                )
        )


class BookingCreateSerializer(extendable_serializer(Booking)):
    business = BusinessField(required=False)
    categories = serializers.PrimaryKeyRelatedField(many=True, required=False, queryset=Category.objects.all())
    companies = serializers.PrimaryKeyRelatedField(many=True, required=False, queryset=Company.objects.all())
    operators = serializers.PrimaryKeyRelatedField(many=True, required=False, queryset=Operator.objects.all())
    service_root = serializers.PrimaryKeyRelatedField(required=False, queryset=ServiceRoot.objects.all())
    services = serializers.PrimaryKeyRelatedField(many=True, required=False, queryset=Service.objects.all())
    created_at = serializers.DateTimeField(required=False)
    public_id = serializers.ReadOnlyField()
    notes = NoteUnsafeSerializer(many=True, default=[])

    class Meta:
        # TODO add constraints here for incomplete bookings
        model = Booking
        fields = (
            'business',
            'categories',
            'companies',
            'operators',
            'service_root',
            'services',
            'created_at',
            'public_id',
            'notes'
        )

    def create(self, validated_data=None) -> int:
        data = validated_data or self.validated_data
        business = BusinessField().to_internal_value(data.get('business'))
        extras = data.pop('extra', {})
        categories = data.pop('categories', [])
        companies = data.pop('companies', [])
        operators = data.pop('operators', [])
        services = data.pop('services', [])
        notes = data.pop('notes', [])

        # TODO add constraints here for incomplete bookings

        booking = Booking.objects.create(**data)
        if categories:
            booking.categories.add(*categories)
        if companies:
            booking.companies.add(*companies)
        if operators:
            booking.operators.add(*operators)
        if services:
            booking.services.add(*services)
        if notes:
            note_instances = NoteSerializer.create_instances(notes)
            booking.notes.add(*note_instances)
        manage_extra_attrs(business, booking, extras)

        return booking.id

    def update(self, instance: Booking, business, validated_data=None):
        data: dict = validated_data or self.validated_data
        data.pop('business', None)  # Ensure business will not be modified accidentally
        business = BusinessField().to_internal_value(business)
        extras = data.pop('extra', {})
        categories = data.pop('categories', [])
        companies = data.pop('companies', [])
        operators = data.pop('operators', [])
        services = data.pop('services', [])
        notes_data = data.pop('notes', [])

        NoteSerializer.sync_notes(instance, notes_data)

        # TODO add constraints here for incomplete bookings

        for (k, v) in data.items():
            setattr(instance, k, v)
        instance.save()

        sync_m2m(instance.categories, categories)
        sync_m2m(instance.companies, companies)
        sync_m2m(instance.operators, operators)
        sync_m2m(instance.services, services)

        manage_extra_attrs(business, instance, extras)


class EventSerializer(EventNoBookingSerializer):
    booking = BookingNoEventsSerializer()


class EventCreateSerializer(BaseSerializer):
    affiliates = serializers.PrimaryKeyRelatedField(many=True, queryset=Affiliation.objects.all(), required=False)
    agents = serializers.PrimaryKeyRelatedField(many=True, queryset=Agent.objects.all(), required=False)
    booking = serializers.PrimaryKeyRelatedField(queryset=Booking.objects.all())
    payer = serializers.PrimaryKeyRelatedField(queryset=Payer.objects.all(), required=False)
    requester = serializers.PrimaryKeyRelatedField(queryset=Requester.objects.all())

    class Meta:
        model = Event
        fields = '__all__'

    def create(self, validated_data=None) -> int:
        data: dict = validated_data or self.validated_data
        affiliates = data.pop('affiliates', [])
        agents = data.pop('agents', [])

        event = Event.objects.create(**data)
        if affiliates:
            event.affiliates.add(*affiliates)
        if agents:
            event.agents.add(*agents)

        return event.id

    def update(self, instance: Event, validated_data=None):
        data: dict = validated_data or self.validated_data
        affiliates = data.pop('affiliates', [])
        agents = data.pop('agents', [])

        for (k, v) in data.items():
            setattr(instance, k, v)
        instance.save()

        sync_m2m(instance.affiliates, affiliates)
        sync_m2m(instance.agents, agents)


InvoiceSerializer = generic_serializer(Invoice)


class LedgerSerializer(BaseSerializer):
    booking = BookingSerializer()
    event = EventSerializer()
    invoice = InvoiceSerializer()

    class Meta:
        model = Ledger
        fields = '__all__'


class CompanySerializerWithRoles(CompanySerializer):
    agents = AgentSerializer(many=True)
    operators = OperatorSerializer(many=True)
    payers = PayerSerializer(many=True)
    providers = ProviderSerializer(many=True)
    recipients = RecipientSerializer(many=True)
    requesters = RequesterSerializer(many=True)

    class Meta:
        model = Company
        fields = '__all__'<|MERGE_RESOLUTION|>--- conflicted
+++ resolved
@@ -310,21 +310,12 @@
 
         company = Company.objects.create(**data)
         
-<<<<<<< HEAD
         company.agents.set(data.pop('agents', []))
         company.operators.set(data.pop('operators', []))
         company.payers.set(data.pop('payers', []))
         company.providers.set(data.pop('providers', []))
         company.recipients.set(data.pop('recipients', []))
         company.requesters.set(data.pop('requesters', []))
-=======
-        company.agents.set(agents_data)
-        company.operators.set(operators_data)
-        company.payers.set(payers_data)
-        company.providers.set(providers_data)
-        company.recipients.set(recipients_data)
-        company.requesters.set(requesters_data)
->>>>>>> 49de1cb1
 
         if contacts_data:
             contacts = [Contact(**d) for d in contacts_data]
