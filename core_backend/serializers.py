from typing import Type

from django.contrib.auth.password_validation import validate_password
from django.db import models
from django.db.models import Prefetch
from django.utils.translation import gettext_lazy as _
from rest_framework import serializers

from core_backend.models import Affiliation, Agent, Booking, Business, Category, Company, Contact, Event, \
    Expense, ExtendableModel, Extra, Invoice, Ledger, Location, Operator, Payer, Provider, Recipient, Requester, \
    Service, ServiceRoot, SoftDeletableModel, SoftDeletionQuerySet, User
from core_backend.services import assert_extendable, get_model_field_names, is_extendable, \
    manage_extra_attrs, fetch_updated_from_validated_data, sync_m2m, user_sync_email_with_contact


class BaseSerializer(serializers.ModelSerializer):
    @staticmethod
    def get_default_queryset() -> SoftDeletionQuerySet:
        pass  # This is to avoid the warning in children: Class X must implement all abstract methods
        raise NotImplementedError


# Extra serializers
class ExtraAttrSerializer(BaseSerializer):
    class Meta:
        model = Extra
        fields = ('key', 'value')

    @staticmethod
    def get_default_queryset():
        return Extra.objects.all().not_deleted()


def extendable_serializer(serializer_model: Type[models.Model], serializer_fields='__all__'):
    assert_extendable(serializer_model)

    class ExtendableSerializer(BaseSerializer):
        extra = serializers.SerializerMethodField('get_extra_attrs')

        class Meta:
            model = serializer_model
            fields = serializer_fields
            abstract = True

        def get_extra_attrs(self, obj: ExtendableModel):
            assert_extendable(obj.__class__)
            business = self.context.get('business')
            return obj.get_extra_attrs(business)

        def to_representation(self, instance):
            """Flatten extra fields"""
            representation = super().to_representation(instance)
            extra_representation = representation.pop('extra', {})
            for k in extra_representation:
                representation[k] = extra_representation[k]
            return representation

        def to_internal_value(self, data: dict):
            model_fields = get_model_field_names(serializer_model)
            ser_fields = self.get_fields().keys()
            extra_fields = {}
            for k in list(data.keys()):
                if k in model_fields or k in ser_fields:
                    continue
                extra_fields[k] = data.pop(k)
            data = super(ExtendableSerializer, self).to_internal_value(data)
            data['extra'] = extra_fields  # TODO validate here rules regarding extra fields
            return data

    return ExtendableSerializer


# Helper
def generic_serializer(serializer_model: Type[models.Model], serializer_fields='__all__') -> Type[BaseSerializer]:
    parent_serializer = (
        extendable_serializer(serializer_model)
        if is_extendable(serializer_model)
        else BaseSerializer
    )

    class GenericSerializer(parent_serializer):
        class Meta:
            model = serializer_model
            fields = serializer_fields

    return GenericSerializer


# Custom fields
class BusinessField(serializers.RelatedField):
    default_error_messages = {
        'required': _('This field is required.'),
        'does_not_exist': _('Invalid business name "{name}".'),
        'incorrect_type': _('Incorrect type. Expected id, string or Business, received {data_type}.'),
    }

    def __init__(self, **kwargs):
        try:
            qs = kwargs.pop('queryset', Business.objects.all())
            super(BusinessField, self).__init__(queryset=qs, **kwargs)
        except AssertionError:
            super(BusinessField, self).__init__(**kwargs)

    def to_internal_value(self, data):
        try:
            if isinstance(data, str):
                return Business.objects.get(name=data)
            if isinstance(data, int):
                return Business.objects.get(id=data)
            if isinstance(data, Business):
                return data
            raise TypeError

        except Business.DoesNotExist:
            self.fail('does_not_exist', name=data)

        except (TypeError, ValueError):
            self.fail('incorrect_type', data_type=type(data).__name__)

    def to_representation(self, value):
        return super(BusinessField, self).to_representation(value)


# General serializers
class ContactSerializer(BaseSerializer):
    class Meta:
        model = Contact
        fields = '__all__'

    def validate(self, data: dict):
        if not (data.get('email') or data.get('phone') or data.get('fax')):
            raise serializers.ValidationError(_('Contact data can not be empty'))

        return super(ContactSerializer, self).validate(data)

    @staticmethod
    def get_default_queryset():
        return Contact.objects.all().not_deleted()


class ContactUnsafeSerializer(ContactSerializer):
    id = serializers.IntegerField(read_only=False, allow_null=True, required=False)


class LocationSerializer(BaseSerializer):
    class Meta:
        model = Location
        fields = '__all__'

    @staticmethod
    def get_default_queryset():
        return Location.objects.all().not_deleted()


class LocationUnsafeSerializer(LocationSerializer):
    id = serializers.IntegerField(read_only=False, allow_null=True, required=False)


class CategorySerializer(generic_serializer(Category)):
    class Meta:
        model = Category
        fields = '__all__'

    @staticmethod
    def get_default_queryset():
        return Category.objects.all().not_deleted()


class CategoryCreateSerializer(CategorySerializer):
    def create(self, validated_data=None) -> int:
        data: dict = validated_data or self.validated_data
        company = Category.objects.create(**data)
        return company.id

    def update(self, instance: Category, validated_data=None):
        data: dict = validated_data or self.validated_data
        for (k, v) in data.items():
            setattr(instance, k, v)
        instance.save()


class CompanySerializer(BaseSerializer):
    contacts = ContactSerializer(many=True)
    locations = LocationSerializer(many=True)

    class Meta:
        model = Company
        fields = '__all__'

    @staticmethod
    def get_default_queryset():
        return (
            Company.objects
                .all()
                .not_deleted()
                .prefetch_related(
                    Prefetch(
                        'contacts',
                        queryset=Contact.objects.all().not_deleted(),
                    ),
                    Prefetch(
                        'locations',
                        queryset=Location.objects.all().not_deleted(),
                    ),
                )
        )


class CompanyCreateSerializer(CompanySerializer):
    def create(self, validated_data=None) -> int:
        data: dict = validated_data or self.validated_data
        contacts_data = data.pop('contacts', None)
        locations_data = data.pop('locations', None)

        company = Company.objects.create(**data)

        if contacts_data:
            contacts = [Contact(**d) for d in contacts_data]
            contact_ids = [c.id for c in Contact.objects.bulk_create(contacts)]
            company.contacts.add(*contact_ids)

        if locations_data:
            locations = [Location(**d) for d in locations_data]
            location_ids = [c.id for c in Location.objects.bulk_create(locations)]
            company.locations.add(*location_ids)

        return company.id
    
class CompanyUpdateSerializer(CompanyCreateSerializer):
    contacts = ContactUnsafeSerializer(many=True)
    locations = LocationUnsafeSerializer(many=True)
    name = serializers.CharField()

    def update(self, instance: Company, validated_data=None):
        data: dict = validated_data or self.validated_data

        contacts_data = data.pop('contacts')
        
        created_contacts, updated_contacts, deleted_contacts = fetch_updated_from_validated_data(Contact, contacts_data, set(instance.contacts.all().values_list('id')))
        
        # Create
        if created_contacts:
            created_contacts = Contact.objects.bulk_create(created_contacts)
            instance.contacts.add(*created_contacts)

        # Update
        if updated_contacts:
            Contact.objects.bulk_update(updated_contacts, ['phone', 'email', 'fax'])

        # Delete
        for id in deleted_contacts:
            Contact.objects.filter(id=id).delete()

        locations_data = data.pop('locations')
        
        created_locations, updated_locations, deleted_locations = fetch_updated_from_validated_data(Location, locations_data, set(instance.locations.all().values_list('id')))
        
        # Create
        if created_locations:
            created_locations = Location.objects.bulk_create(created_locations)
            instance.locations.add(*created_locations)
        
        # Update
        if updated_locations:
            Location.objects.bulk_update(updated_locations, ['address', 'city', 'state', 'country', 'zip'])
        
        # Delete
        for id in deleted_locations:
            Location.objects.filter(id=id).delete()

        for (k, v) in data.items():
            setattr(instance, k, v)
        
        instance.save()


# User serializers
class UserSerializer(BaseSerializer):
    id = serializers.ReadOnlyField()
    contacts = ContactSerializer(many=True)
    operator_id = serializers.PrimaryKeyRelatedField(allow_null=True, read_only=True, source='as_operator')
    requester_id = serializers.PrimaryKeyRelatedField(allow_null=True, read_only=True, source='as_requester')
    date_of_birth = serializers.DateField(required=False)
    class Meta:
        model = User
        fields = (
            'id',
            'username',
            'email',
            'first_name',
            'last_name',
            'national_id',
            'ssn',
            'date_of_birth',
            'contacts',
            'operator_id',
            'requester_id',
            'is_operator',
            'is_provider',
            'is_recipient',
            'is_requester',
            'is_payer',
        )

    @staticmethod
    def get_default_queryset():
        return (
            User.objects
                .all()
                .not_deleted()
                .prefetch_related(
                    Prefetch(
                        'contacts',
                        queryset=ContactSerializer.get_default_queryset(),
                    ),
                )
        )


class UserCreateSerializer(UserSerializer):
    password = serializers.CharField(
        write_only=True, required=False, allow_blank=True, validators=[validate_password])
    confirmation = serializers.CharField(write_only=True, required=False, allow_blank=True)

    class Meta:
        model = User
        fields = (
            'username',
            'email',
            'first_name',
            'last_name',
            'national_id',
            'ssn',
            'date_of_birth',
            'contacts',
            'password',
            'confirmation',
        )

    def validate(self, attrs):
        password = attrs.get('password')
        confirmation = attrs.get('confirmation')
        if (password or confirmation) and password != confirmation:
            raise serializers.ValidationError({"confirmation": "Password fields didn't match."})
        return attrs

    def create(self, validated_data=None):
        data: dict = validated_data or self.validated_data
        password = data.pop('password', None)
        data.pop('confirmation', None)
        contacts_data = data.pop('contacts', None)

        user = User.objects.create(**data)
        if password:
            user.set_password(password)
            user.save()

        if contacts_data:
            contacts = [Contact(**d) for d in contacts_data]
            contact_ids = [c.id for c in Contact.objects.bulk_create(contacts)]
            user.contacts.add(*contact_ids)

        user_sync_email_with_contact(user)

        return user


class UserUpdateSerializer(UserCreateSerializer):
    contacts = ContactUnsafeSerializer(many=True, required=False)
    username = serializers.ReadOnlyField()

    def update(self, instance: User, validated_data=None):
        data: dict = validated_data or self.validated_data

        password = data.pop('password', None)
        data.pop('confirmation', None)
        
        if password:
            instance.set_password(password)
            instance.save()

        contacts_data = data.pop('contacts', None)

        created_contacts, updated_contacts, deleted_contacts = fetch_updated_from_validated_data(Contact, contacts_data, set(instance.contacts.all().values_list('id')))

        # Create
        if created_contacts:
            created_contacts = Contact.objects.bulk_create(created_contacts)
            instance.contacts.add(*created_contacts)

        # Update
        if updated_contacts:
            Contact.objects.bulk_update(updated_contacts, ['phone', 'email', 'fax'])

        # Delete
        for id in deleted_contacts:
            Contact.objects.filter(id=id).delete()

        if (
            (new_email := data.get('email'))
            and new_email != instance.email
            and (contact := instance.contacts.filter(email=instance.email).first())
        ):
            contact.email = new_email
            contact.save()

        for (k, v) in data.items():
            setattr(instance, k, v)
        
        instance.save()

        user_sync_email_with_contact(instance)


def user_subtype_serializer(serializer_model: Type[SoftDeletableModel]) -> Type[BaseSerializer]:
    serializer_parent = (
        extendable_serializer(serializer_model)
        if is_extendable(serializer_model)
        else BaseSerializer
    )

    class UserSubTypeSerializer(serializer_parent):
        user = UserSerializer()

        class Meta:
            model = serializer_model
            fields = '__all__'

        def to_representation(self, instance):
            """Flatten user fields"""
            representation = super().to_representation(instance)
            user_representation = representation.pop('user')
            for k in user_representation:
                key = k if k != 'id' else 'user_id'
                representation[key] = user_representation[k]
            return representation

    return UserSubTypeSerializer


class AgentSerializer(user_subtype_serializer(Agent)):
    companies = CompanySerializer(many=True)
    role = serializers.CharField()

    @staticmethod
    def get_default_queryset():
        return (
            Agent.objects
                .all()
                .not_deleted('user')
                .prefetch_related(
                    Prefetch(
                        'companies',
                        queryset=CompanySerializer.get_default_queryset()
                    ),
                    Prefetch(
                        'extra',
                        queryset=ExtraAttrSerializer.get_default_queryset(),
                    ),
                    Prefetch(
                        'user',
                        queryset=UserSerializer.get_default_queryset(),
                    ),
                )
        )

class AgentCreateSerializer(AgentSerializer):
    user = serializers.PrimaryKeyRelatedField(queryset=User.objects.all())
    companies = serializers.PrimaryKeyRelatedField(many = True, queryset=Company.objects.all())
    role = serializers.CharField()

    def create(self, business_name, validated_data=None):
        data = validated_data or self.validated_data
        extras = data.pop('extra', {})
        companies_data = data.pop('companies', None)
        agent = Agent.objects.create(**data)
        if companies_data:
            agent.companies.add(*companies_data)
        manage_extra_attrs(business_name, agent, extras)
        return agent


class OperatorSerializer(user_subtype_serializer(Operator)):
    companies = CompanySerializer(many=True)

    @staticmethod
    def get_default_queryset():
        return (
            Operator.objects
                .all()
                .not_deleted('user')
                .prefetch_related(
                    Prefetch(
                        'companies',
                        queryset=CompanySerializer.get_default_queryset()
                    ),
                    Prefetch(
                        'user',
                        queryset=UserSerializer.get_default_queryset(),
                    ),
                )
        )


class PayerSerializer(user_subtype_serializer(Payer)):
    companies = CompanySerializer(many=True)
    method = serializers.CharField()

    @staticmethod
    def get_default_queryset():
        return (
            Payer.objects
                .all()
                .not_deleted('user')
                .prefetch_related(
                    Prefetch(
                        'companies',
                        queryset=CompanySerializer.get_default_queryset()
                    ),
                    Prefetch(
                        'user',
                        queryset=UserSerializer.get_default_queryset(),
                    ),
                )
        )

class PayerCreateSerializer(PayerSerializer):
    user = serializers.PrimaryKeyRelatedField(queryset=User.objects.all())
    companies = serializers.PrimaryKeyRelatedField(many=True, queryset=Company.objects.all())
    method = serializers.CharField()

    def create(self, validated_data=None):
        data = validated_data or self.validated_data
        companies_data = data.pop('companies', None)
        payer = Payer.objects.create(**data)
        if companies_data:
            payer.companies.add(*companies_data)
        return payer


class ServiceRootBaseSerializer(generic_serializer(ServiceRoot)):
    bookings = serializers.PrimaryKeyRelatedField(queryset=Booking.objects.all(), many=True)
    services = serializers.PrimaryKeyRelatedField(queryset=Service.objects.all(), many=True)

    class Meta:
        model = ServiceRoot
        fields = '__all__'

    @staticmethod
    def get_default_queryset():
        return (
            ServiceRoot.objects
                .all()
                .not_deleted()
                .prefetch_related(
                    Prefetch(
                        'bookings',
                        queryset=Booking.objects.all().not_deleted('business'),
                    ),
                    Prefetch(
                        'services',
                        queryset=Service.objects.all().not_deleted('business'),
                    ),
                )
        )


class ServiceNoProviderSerializer(extendable_serializer(Service)):
    categories = CategorySerializer(many=True)
<<<<<<< HEAD
=======
    root = ServiceRootBaseSerializer(required=False)
    bill_amount = serializers.DecimalField(max_digits=32, decimal_places=2)
    bill_rate = serializers.IntegerField()
>>>>>>> f90bfecc

    class Meta:
        model = Service
        fields = '__all__'

    def validate(self, data: dict):
        if (data.get('bill_amount') < 0):
            raise serializers.ValidationError(_('Bill amount could not be negative'))

        return super(ServiceNoProviderSerializer, self).validate(data)

    @staticmethod
    def get_default_queryset():
        return (
            Service.objects
                .all()
                .not_deleted('business')
                .prefetch_related(
                    Prefetch(
                        'categories',
                        queryset=CategorySerializer.get_default_queryset(),
                    ),
                    Prefetch(
                        'extra',
                        queryset=ExtraAttrSerializer.get_default_queryset(),
                    ),
                    Prefetch(
                        'root',
                        queryset=ServiceRootBaseSerializer.get_default_queryset(),
                    )
                )
        )


class ProviderSerializer(user_subtype_serializer(Provider)):
    companies = CompanySerializer(many=True)
    services = ServiceNoProviderSerializer(many=True)

    class Meta:
        model = Provider
        fields = '__all__'

    @staticmethod
    def get_default_queryset():
        return (
            Provider.objects
            .all()
            .not_deleted('user')
            .prefetch_related(
                Prefetch(
                    'companies',
                    queryset=CompanySerializer.get_default_queryset()
                ),
                Prefetch(
                    'extra',
                    queryset=ExtraAttrSerializer.get_default_queryset(),
                ),
                Prefetch(
                    'services',
                    queryset=ServiceNoProviderSerializer.get_default_queryset(),
                ),
                Prefetch(
                    'user',
                    queryset=UserSerializer.get_default_queryset(),
                ),
            )
        )


class ServiceSerializer(ServiceNoProviderSerializer):
    provider = ProviderSerializer()

    class Meta:
        model = Service
        fields = '__all__'

    @staticmethod
    def get_default_queryset():
        return (
            super(ServiceSerializer, ServiceSerializer)
                .get_default_queryset()
                .prefetch_related(
                    Prefetch(
                        'provider',
                        queryset=ProviderSerializer.get_default_queryset(),
                    ),
                )
        )


class ServiceRootNoBookingSerializer(ServiceRootBaseSerializer):
    services = ServiceSerializer(many=True)

    @staticmethod
    def get_default_queryset():
        return (
            ServiceRoot.objects
                .all()
                .not_deleted()
                .prefetch_related(
                    Prefetch(
                        'services',
                        queryset=ServiceSerializer.get_default_queryset(),
                    ),
                )
        )


class ServiceCreateSerializer(ServiceNoProviderSerializer):
    business = BusinessField()
    categories = serializers.PrimaryKeyRelatedField(many=True, queryset=Category.objects.all())
    provider = serializers.PrimaryKeyRelatedField(queryset=Provider.objects.all())
    root = serializers.PrimaryKeyRelatedField(queryset=ServiceRoot.objects.all(), required=False)
    bill_amount = serializers.DecimalField(max_digits=32, decimal_places=2)
    bill_rate = serializers.IntegerField()

    class Meta:
        model = Service
        fields = '__all__'

    def create(self, validated_data=None) -> int:
        data = validated_data or self.validated_data
        extras = data.pop('extra', {})
        categories = data.pop('categories', [])

        service = Service.objects.create(**data)
        if categories:
            service.categories.add(*categories)
        manage_extra_attrs(service.business, service, extras)

        return service.id


class AffiliationNoRecipientSerializer(generic_serializer(Affiliation)):
    company = CompanySerializer()

    class Meta:
        model = Affiliation
        fields = ('id', 'company',)


class RecipientNoAffiliationSerializer(user_subtype_serializer(Recipient)):
    class Meta:
        model = Recipient
        exclude = ('companies',)

    @staticmethod
    def get_default_queryset():
        return (
            Recipient.objects
                .all()
                .not_deleted('user')
                .prefetch_related(
                    Prefetch(
                        'extra',
                        queryset=ExtraAttrSerializer.get_default_queryset(),
                    ),
                    Prefetch(
                        'user',
                        queryset=UserSerializer.get_default_queryset(),
                    ),
                )
        )


class AffiliationSerializer(generic_serializer(Affiliation)):
    company = CompanySerializer()
    recipient = RecipientNoAffiliationSerializer()

    @staticmethod
    def get_default_queryset():
        return (
            Affiliation.objects
                .all()
                .not_deleted()
                .prefetch_related(
                    Prefetch(
                        'company',
                        queryset=CompanySerializer.get_default_queryset(),
                    ),
                    Prefetch(
                        'extra',
                        queryset=ExtraAttrSerializer.get_default_queryset(),
                    ),
                    Prefetch(
                        'recipient',
                        queryset=RecipientNoAffiliationSerializer.get_default_queryset(),
                    ),
                )
        )


class AffiliationCreateSerializer(AffiliationSerializer):
    company = serializers.PrimaryKeyRelatedField(queryset=Company.objects.all())
    recipient = serializers.PrimaryKeyRelatedField(queryset=Recipient.objects.all())

    def create(self, business_name, validated_data=None):

        data = validated_data or self.validated_data
        extras = data.pop('extra', {})
        affiliation = Affiliation.objects.create(**data)

        manage_extra_attrs(business_name, affiliation, extras)

        return affiliation


class RecipientSerializer(RecipientNoAffiliationSerializer):
    affiliations = AffiliationNoRecipientSerializer(many=True, read_only=True)

class RecipientCreateSerializer(extendable_serializer(Recipient)):
    user = serializers.PrimaryKeyRelatedField(queryset=User.objects.all())
    
    def create(self, validated_data=None):
        data = validated_data or self.validated_data
        extras = data.pop('extra', {})
        companies = data.pop('companies', [])

        recipient = Recipient.objects.create(**data)
        if companies:
            recipient.categories.add(*companies)
        manage_extra_attrs(recipient.companies, recipient, extras)

        return recipient


class RequesterSerializer(user_subtype_serializer(Requester)):
    companies = CompanySerializer(many=True)

    @staticmethod
    def get_default_queryset():
        return (
            Requester.objects
                .all()
                .not_deleted('user')
                .prefetch_related(
                    Prefetch(
                        'companies',
                        queryset=CompanySerializer.get_default_queryset()
                    ),
                    Prefetch(
                        'user',
                        queryset=UserSerializer.get_default_queryset(),
                    ),
                )
        )


BusinessSerializer = generic_serializer(Business)


class ExpenseSerializer(generic_serializer(Expense)):
    booking_id = serializers.PrimaryKeyRelatedField(read_only=True, source='booking')

    class Meta:
        model = Expense
        fields = '__all__'

    @staticmethod
    def get_default_queryset():
        return Expense.objects.all().not_deleted()


class ExpenseCreateSerializer(ExpenseSerializer):
    booking = serializers.PrimaryKeyRelatedField(queryset=Booking.objects.all())

    def create(self, validated_data=None) -> int:
        data: dict = validated_data or self.validated_data
        expense = Expense.objects.create(**data)
        return expense.id

    def update(self, instance: Event, validated_data=None):
        data: dict = validated_data or self.validated_data
        for (k, v) in data.items():
            setattr(instance, k, v)
        instance.save()


class BookingNoEventsSerializer(extendable_serializer(Booking)):
    categories = CategorySerializer(many=True)
    companies = CompanySerializer(many=True)
    events_count = serializers.IntegerField(source='events.count', read_only=True)
    expenses = ExpenseSerializer(many=True)
    operators = OperatorSerializer(many=True)
    services = ServiceSerializer(many=True)
    service_root = ServiceRootBaseSerializer(allow_null=True)

    class Meta:
        model = Booking
        fields = '__all__'

    @staticmethod
    def get_default_queryset():
        return (
            Booking.objects
                .all()
                .not_deleted('business')
                .prefetch_related(
                    Prefetch(
                        'categories',
                        queryset=CategorySerializer.get_default_queryset(),
                    ),
                    Prefetch(
                        'companies',
                        queryset=CompanySerializer.get_default_queryset(),
                    ),
                    Prefetch(
                        'expenses',
                        queryset=ExpenseSerializer.get_default_queryset(),
                    ),
                    Prefetch(
                        'extra',
                        queryset=ExtraAttrSerializer.get_default_queryset(),
                    ),
                    Prefetch(
                        'operators',
                        queryset=OperatorSerializer.get_default_queryset(),
                    ),
                    Prefetch(
                        'services',
                        queryset=ServiceSerializer.get_default_queryset(),
                    ),
                    Prefetch(
                        'service_root',
                        queryset=ServiceRootBaseSerializer.get_default_queryset(),
                    ),
                )
        )


class EventNoBookingSerializer(BaseSerializer):
    affiliates = AffiliationSerializer(many=True)
    agents = AgentSerializer(many=True)
    booking = serializers.PrimaryKeyRelatedField(queryset=Booking.objects.all().not_deleted('business'))
    payer = PayerSerializer(required=False)
    requester = RequesterSerializer()

    class Meta:
        model = Event
        fields = '__all__'

    @staticmethod
    def get_default_queryset():
        return (
            Event.objects
                .all()
                .not_deleted()
                .prefetch_related(
                    Prefetch(
                        'affiliates',
                        queryset=AffiliationSerializer.get_default_queryset(),
                    ),
                    Prefetch(
                        'agents',
                        queryset=AgentSerializer.get_default_queryset(),
                    ),
                    Prefetch(
                        'payer',
                        queryset=PayerSerializer.get_default_queryset(),
                    ),
                    Prefetch(
                        'requester',
                        queryset=RequesterSerializer.get_default_queryset(),
                    ),
                )
        )


class BookingSerializer(BookingNoEventsSerializer):
    events = EventNoBookingSerializer(many=True)

    @staticmethod
    def get_default_queryset():
        return (
            super(BookingSerializer, BookingSerializer)
                .get_default_queryset()
                .prefetch_related(
                    Prefetch(
                        'events',
                        queryset=EventNoBookingSerializer.get_default_queryset(),
                    )
                )
        )


class BookingCreateSerializer(extendable_serializer(Booking)):
    business = BusinessField(required=False)
    categories = serializers.PrimaryKeyRelatedField(many=True, required=False, queryset=Category.objects.all())
    companies = serializers.PrimaryKeyRelatedField(many=True, required=False, queryset=Company.objects.all())
    operators = serializers.PrimaryKeyRelatedField(many=True, required=False, queryset=Operator.objects.all())
    service_root = serializers.PrimaryKeyRelatedField(required=False, queryset=ServiceRoot.objects.all())
    services = serializers.PrimaryKeyRelatedField(many=True, required=False, queryset=Service.objects.all())
    created_at = serializers.DateTimeField(required=False)

    class Meta:
        # TODO add constraints here for incomplete bookings
        model = Booking
        fields = (
            'business',
            'categories',
            'companies',
            'operators',
<<<<<<< HEAD
=======
            'service_root',
>>>>>>> f90bfecc
            'services',
            'created_at',
        )

    def create(self, validated_data=None) -> int:
        data = validated_data or self.validated_data
        business = BusinessField().to_internal_value(data.get('business'))
        extras = data.pop('extra', {})
        categories = data.pop('categories', [])
        companies = data.pop('companies', [])
        operators = data.pop('operators', [])
        services = data.pop('services', [])

        # TODO add constraints here for incomplete bookings

        booking = Booking.objects.create(**data)
        if categories:
            booking.categories.add(*categories)
        if companies:
            booking.companies.add(*companies)
        if operators:
            booking.operators.add(*operators)
        if services:
            booking.services.add(*services)
        manage_extra_attrs(business, booking, extras)

        return booking.id

    def update(self, instance: Booking, business, validated_data=None):
        data: dict = validated_data or self.validated_data
        data.pop('business', None)  # Ensure business will not be modified accidentally
        business = BusinessField().to_internal_value(business)
        extras = data.pop('extra', {})
        categories = data.pop('categories', [])
        companies = data.pop('companies', [])
        operators = data.pop('operators', [])
        services = data.pop('services', [])

        # TODO add constraints here for incomplete bookings

        for (k, v) in data.items():
            setattr(instance, k, v)
        instance.save()

        sync_m2m(instance.categories, categories)
        sync_m2m(instance.companies, companies)
        sync_m2m(instance.operators, operators)
        sync_m2m(instance.services, services)

        manage_extra_attrs(business, instance, extras)


class EventSerializer(EventNoBookingSerializer):
    booking = BookingNoEventsSerializer()


class EventCreateSerializer(BaseSerializer):
    affiliates = serializers.PrimaryKeyRelatedField(many=True, queryset=Affiliation.objects.all(), required=False)
    agents = serializers.PrimaryKeyRelatedField(many=True, queryset=Agent.objects.all(), required=False)
    booking = serializers.PrimaryKeyRelatedField(queryset=Booking.objects.all())
    payer = serializers.PrimaryKeyRelatedField(queryset=Payer.objects.all(), required=False)
    requester = serializers.PrimaryKeyRelatedField(queryset=Requester.objects.all())

    class Meta:
        model = Event
        fields = '__all__'

    def create(self, validated_data=None) -> int:
        data: dict = validated_data or self.validated_data
        affiliates = data.pop('affiliates', [])
        agents = data.pop('agents', [])

        event = Event.objects.create(**data)
        if affiliates:
            event.affiliates.add(*affiliates)
        if agents:
            event.agents.add(*agents)

        return event.id

    def update(self, instance: Event, validated_data=None):
        data: dict = validated_data or self.validated_data
        affiliates = data.pop('affiliates', [])
        agents = data.pop('agents', [])

        for (k, v) in data.items():
            setattr(instance, k, v)
        instance.save()

        sync_m2m(instance.affiliates, affiliates)
        sync_m2m(instance.agents, agents)


InvoiceSerializer = generic_serializer(Invoice)


class LedgerSerializer(BaseSerializer):
    booking = BookingSerializer()
    event = EventSerializer()
    invoice = InvoiceSerializer()

    class Meta:
        model = Ledger
        fields = '__all__'<|MERGE_RESOLUTION|>--- conflicted
+++ resolved
@@ -567,12 +567,9 @@
 
 class ServiceNoProviderSerializer(extendable_serializer(Service)):
     categories = CategorySerializer(many=True)
-<<<<<<< HEAD
-=======
     root = ServiceRootBaseSerializer(required=False)
     bill_amount = serializers.DecimalField(max_digits=32, decimal_places=2)
     bill_rate = serializers.IntegerField()
->>>>>>> f90bfecc
 
     class Meta:
         model = Service
@@ -975,10 +972,7 @@
             'categories',
             'companies',
             'operators',
-<<<<<<< HEAD
-=======
             'service_root',
->>>>>>> f90bfecc
             'services',
             'created_at',
         )
