--- conflicted
+++ resolved
@@ -364,11 +364,8 @@
     id = serializers.ReadOnlyField()
     user_id = serializers.ReadOnlyField(source='id')
     contacts = ContactSerializer(many=True)
-<<<<<<< HEAD
+    location = LocationSerializer(required=False)
     agents_id = serializers.PrimaryKeyRelatedField(many=True, allow_null=True, read_only=True, source='as_agents')
-=======
-    location = LocationSerializer(required=False)
->>>>>>> cb12ba79
     operator_id = serializers.PrimaryKeyRelatedField(allow_null=True, read_only=True, source='as_operator')
     payer_id = serializers.PrimaryKeyRelatedField(allow_null=True, read_only=True, source='as_payer')
     provider_id = serializers.PrimaryKeyRelatedField(allow_null=True, read_only=True, source='as_provider')
@@ -390,11 +387,8 @@
             'title',
             'suffix',
             'contacts',
-<<<<<<< HEAD
+            'location',
             'agents_id',
-=======
-            'location',
->>>>>>> cb12ba79
             'operator_id',
             'payer_id',
             'provider_id',
