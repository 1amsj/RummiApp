--- conflicted
+++ resolved
@@ -657,7 +657,32 @@
         return F'{self.id} - {list(self.events.all().values_list("id", flat=True))} - {self.authorizer} - {self.company} - {self.status}'
 
 
-<<<<<<< HEAD
+class Notification(HistoricalModel, SoftDeletableModel):
+    class Status(models.TextChoices):
+        PENDING = 'PENDING', _('Pending')
+        SENT = 'SENT', _('Sent')
+
+    class SendMethod(models.TextChoices):
+        EMAIL = 'EMAIL', _('Email')
+        FAX = 'FAX', _('Fax')
+
+    data = models.JSONField()
+    payload = models.JSONField()
+    created_at = models.DateTimeField(auto_now_add=True)
+    priority = models.IntegerField(default=50)
+    send_method = models.CharField(max_length=32, choices=SendMethod.choices)
+    sent_at = models.DateTimeField(default=None, null=True, blank=True)
+    status = models.CharField(max_length=32, choices=Status.choices, default=Status.PENDING)
+    template = models.CharField(max_length=128)
+
+    class Meta:
+        verbose_name = _('notification')
+        verbose_name_plural = _('notifications')
+
+    def __str__(self):
+        return F'{self.id} - template {self.template} - status {self.status} - via {self.send_method} - priority {self.priority}'
+
+
 class Offer(HistoricalModel, ExtendableModel, SoftDeletableModel):
     class Status(models.TextChoices):
         REQUESTED = 'REQUESTED', _('Requested')
@@ -674,30 +699,4 @@
 
     class Meta:
         verbose_name = _('offer')
-        verbose_name_plural = _('offers')
-=======
-class Notification(HistoricalModel, SoftDeletableModel):
-    class Status(models.TextChoices):
-        PENDING = 'PENDING', _('Pending')
-        SENT = 'SENT', _('Sent')
-
-    class SendMethod(models.TextChoices):
-        EMAIL = 'EMAIL', _('Email')
-        FAX = 'FAX', _('Fax')
-
-    data = models.JSONField()
-    payload = models.JSONField()
-    created_at = models.DateTimeField(auto_now_add=True)
-    priority = models.IntegerField(default=50)
-    send_method = models.CharField(max_length=32, choices=SendMethod.choices)
-    sent_at = models.DateTimeField(default=None, null=True, blank=True)
-    status = models.CharField(max_length=32, choices=Status.choices, default=Status.PENDING)
-    template = models.CharField(max_length=128)
-
-    class Meta:
-        verbose_name = _('notification')
-        verbose_name_plural = _('notifications')
-
-    def __str__(self):
-        return F'{self.id} - template {self.template} - status {self.status} - via {self.send_method} - priority {self.priority}'
->>>>>>> 25f607c8
+        verbose_name_plural = _('offers')