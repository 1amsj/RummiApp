--- conflicted
+++ resolved
@@ -10,7 +10,7 @@
 from simple_history.models import HistoricalRecords
 
 
-# Generic helpersgent
+# Generic helpers
 class Extra(models.Model):
     parent_id = models.PositiveIntegerField()
     parent_ct = models.ForeignKey(ContentType, on_delete=models.CASCADE)
@@ -98,7 +98,7 @@
     phone = PhoneNumberField(_('phone number'), blank=True)
     fax = PhoneNumberField(_('fax number'), blank=True)
     is_deleted = models.BooleanField(default=False)
-    
+
     class Meta:
         verbose_name = _('contact')
         verbose_name_plural = _('contacts')
@@ -131,7 +131,7 @@
     country = models.CharField(_('country'), max_length=128)
     zip = models.CharField(_('ZIP code'), max_length=10, blank=True)
     is_deleted = models.BooleanField(default=False)
-    
+
     class Meta:
         verbose_name = _('location')
         verbose_name_plural = _('locations')
@@ -305,19 +305,16 @@
     business = models.ForeignKey(Business, on_delete=models.CASCADE, related_name='services')
     categories = models.ManyToManyField(Category, related_name='services')
     provider = models.ForeignKey(Provider, on_delete=models.CASCADE, related_name='services')
-<<<<<<< HEAD
     bill_amount = models.DecimalField(_('billing amount'), max_digits=32, decimal_places=2)
     bill_rate = models.IntegerField(_('billing rate in seconds'))
-=======
-    is_deleted = models.BooleanField(default=False)
->>>>>>> 2a76d0cd
+    is_deleted = models.BooleanField(default=False)
 
     class Meta:
         verbose_name = _('service')
         verbose_name_plural = _('services')
 
     def __str__(self):
-        return F"{self.business} by {self.provider} ({self.id})"
+        return F"{self.business} by {self.provider}"
 
 
 class Booking(ExtendableModel, HistoricalModel):
@@ -346,7 +343,7 @@
 
 class Event(HistoricalModel):
     booking = models.ForeignKey(Booking, on_delete=models.CASCADE, related_name='events')
-    is_deleted = models.BooleanField(default=False) 
+    is_deleted = models.BooleanField(default=False)
 
     affiliates = models.ManyToManyField(Affiliation, related_name='events')
     agents = models.ManyToManyField(Agent, related_name='events')
