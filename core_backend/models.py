from typing import Optional

from django.contrib.auth.models import AbstractUser
from django.contrib.contenttypes.fields import GenericForeignKey, GenericRelation
from django.contrib.contenttypes.models import ContentType
from django.db import models
from django.db.models import Q
from django.utils.translation import gettext_lazy as _
from phonenumber_field.modelfields import PhoneNumberField
from simple_history.models import HistoricalRecords


# Generic helpers
class Extra(models.Model):
    parent_id = models.PositiveIntegerField()
    parent_ct = models.ForeignKey(ContentType, on_delete=models.CASCADE)
    parent = GenericForeignKey('parent_ct', 'parent_id')
    business = models.ForeignKey("Business", on_delete=models.CASCADE)
    key = models.CharField(_('key'), max_length=256)
    value = models.CharField(_('value'), max_length=512)

    class Meta:
        verbose_name = verbose_name_plural = _('extra data')
        indexes = [
            models.Index(fields=["parent_ct", "business", "key"]),
            models.Index(fields=["parent_id", "key"]),
        ]
        unique_together = ["parent_ct", "parent_id", "business", "key"]

    def __str__(self):
        return F"[{self.parent_ct} {self.parent_id}] {self.business}, {self.key}: {self.value}"


class ExtraQuerySet(models.QuerySet):
    def prefetch_extra(self, business: Optional["Business"] = None):
        ct = ContentType.objects.get_for_model(self.model)
        query = Q(extra__parent_ct=ct)
        if business:
            query &= Q(extra__business=business)
        return self.prefetch_related('extra').filter(query)

    def filter_by_extra(self, related_prefix='', **fields):
        from core_backend.services import iter_extra_attrs
        queryset = self
        for (k, v) in iter_extra_attrs(self.model, fields):
            params = k.split('__')
            query_key = F'{related_prefix}extra__key'
            query_value = F'{related_prefix}extra__value'
            if len(params) > 1:
                query_value += F'__{params[1]}'
            queryset = queryset.filter(**{query_key: params[0], query_value: v})
        return queryset


class ExtendableModel(models.Model):
    extra = GenericRelation(Extra, 'parent_id', 'parent_ct', verbose_name=_('extra data'))

    objects = ExtraQuerySet.as_manager()

    class Meta:
        abstract = True

    def get_extra_attrs(self, business: Optional["Business"] = None) -> dict:
        queryset = self.extra.all()
        if business:
            queryset = queryset.filter(business=business)
        return {
            e.key: e.value
            for e in queryset
        }


class HistoricalModel(models.Model):
    history = HistoricalRecords(inherit=True)

    class Meta:
        abstract = True


# Abstract models
class AbstractPerson(models.Model):
    contacts = models.ManyToManyField("Contact", blank=True)
    first_name = models.CharField(_('first name'), max_length=150, blank=True)
    last_name = models.CharField(_('last name'), max_length=150, blank=True)
    national_id = models.CharField(_('national ID'), max_length=50, blank=True)
    ssn = models.CharField(_('social security number'), max_length=50, blank=True)

    class Meta:
        abstract = True
        ordering = ['last_name', 'first_name']
        verbose_name = _('person')
        verbose_name_plural = _('people')


# General data models
class Contact(HistoricalModel):
    email = models.EmailField(_("email address"), blank=True)
    phone = PhoneNumberField(_('phone number'), blank=True)
    fax = PhoneNumberField(_('fax number'), blank=True)
    is_deleted = models.BooleanField(default=False)

    class Meta:
        verbose_name = _('contact')
        verbose_name_plural = _('contacts')

    def __str__(self):
        return F"{self.email}, {self.phone}, {self.fax}"


class Company(HistoricalModel):
    contacts = models.ManyToManyField(Contact, blank=True)
    locations = models.ManyToManyField("Location", related_name='owner', blank=True)
    name = models.CharField(_('name'), max_length=128)
    type = models.CharField(_('type'), max_length=128)
    send_method = models.CharField(_('send method'), max_length=128)
    on_hold = models.BooleanField(_('on hold'))
    is_deleted = models.BooleanField(default=False)

    class Meta:
        verbose_name = _('company')
        verbose_name_plural = _('companies')

    def __str__(self):
        return F"{self.name} ({self.type})"


class Location(models.Model):
    address = models.CharField(_('address'), max_length=128)
    city = models.CharField(_('city'), max_length=128)
    state = models.CharField(_('state or province'), max_length=128)
    country = models.CharField(_('country'), max_length=128)
    zip = models.CharField(_('ZIP code'), max_length=10, blank=True)
    is_deleted = models.BooleanField(default=False)

    class Meta:
        verbose_name = _('location')
        verbose_name_plural = _('locations')

    def __str__(self):
        return F"{self.country}, {self.state}, {self.city}, {self.address}, {self.zip}"


# User models
class User(AbstractUser, AbstractPerson, HistoricalModel):
    is_deleted = models.BooleanField(default=False)

    class Meta:
        verbose_name = _("user")
        verbose_name_plural = _("users")

    @property
    def is_operator(self):
        return hasattr(self, 'as_operator') and self.as_operator is not None

    @property
    def is_provider(self):
        return hasattr(self, 'as_provider') and self.as_provider is not None

    @property
    def is_recipient(self):
        return hasattr(self, 'as_recipient') and self.as_recipient is not None

    @property
    def is_requester(self):
        return hasattr(self, 'as_requester') and self.as_requester is not None

    @property
    def is_payer(self):
        return hasattr(self, 'as_payer') and self.as_payer is not None


class Agent(ExtendableModel, HistoricalModel):
    user = models.ForeignKey(User, on_delete=models.CASCADE, related_name='as_agents')
    companies = models.ManyToManyField(Company, related_name='agents')
    role = models.CharField(_('role'), max_length=64)
    is_deleted = models.BooleanField(default=False)

    class Meta:
        verbose_name = _('agent')
        verbose_name_plural = _('agents')
        unique_together = ('user', 'role',)

    def __str__(self):
        return F"[{self.role} (agent)] {self.user}"


class Operator(HistoricalModel):
    """Staff who maintain the platform"""
    user = models.OneToOneField(User, on_delete=models.CASCADE, related_name='as_operator')
    companies = models.ManyToManyField(Company, related_name='operators')
    hiring_date = models.DateField(_('hiring date'))
    is_deleted = models.BooleanField(default=False)

    class Meta:
        verbose_name = verbose_name_plural = _('operator data')

    def __str__(self):
        return F"[Operator] {self.user}"


class Payer(HistoricalModel):
    """Who pays the service invoice"""
    user = models.OneToOneField(User, on_delete=models.CASCADE, related_name='as_payer')
    companies = models.ManyToManyField(Company, related_name='payers')
    method = models.CharField(_('paying method'), max_length=64)
    is_deleted = models.BooleanField(default=False)

    class Meta:
        verbose_name = verbose_name_plural = _('payer data')

    def __str__(self):
        return F"[Payer] {self.user}"


class Provider(ExtendableModel, HistoricalModel):
    """Who provides the service"""
    user = models.OneToOneField(User, on_delete=models.CASCADE, related_name='as_provider')
    companies = models.ManyToManyField(Company, related_name='providers')
    is_deleted = models.BooleanField(default=False)

    class Meta:
        verbose_name = verbose_name_plural = _('provider data')

    def __str__(self):
        return F"[Provider] {self.user}"


class Recipient(ExtendableModel, HistoricalModel):
    """Who receives the service"""
    user = models.OneToOneField(User, on_delete=models.CASCADE, related_name='as_recipient')
    companies = models.ManyToManyField(Company, related_name='recipients', through="Affiliation")
    is_deleted = models.BooleanField(default=False)

    class Meta:
        verbose_name = verbose_name_plural = _('recipient data')

    def __str__(self):
        return F"[Recipient] {self.user}"


class Affiliation(ExtendableModel, HistoricalModel):
    recipient = models.ForeignKey(Recipient, on_delete=models.CASCADE, related_name='affiliations')
    company = models.ForeignKey(Company, on_delete=models.CASCADE, null=True, blank=True, related_name='affiliations')
    is_deleted = models.BooleanField(default=False)

    class Meta:
        verbose_name = _('affiliation')
        verbose_name_plural = _('affiliations')

    def __str__(self):
        return F"[Affiliation] {self.recipient.user} with {self.company or 'no company'}"


class Requester(HistoricalModel):
    """Who requests the service case for the Recipient"""
    user = models.OneToOneField(User, on_delete=models.CASCADE, related_name='as_requester')
    companies = models.ManyToManyField(Company, related_name='requesters')
    is_deleted = models.BooleanField(default=False)

    class Meta:
        verbose_name = verbose_name_plural = _('requester data')

    def __str__(self):
        return F"[Requester] {self.user}"


# Service models
class Rule(models.Model):
    # TODO many to many to all

    class Meta:
        verbose_name = _('rule')
        verbose_name_plural = _('rules')


class Business(models.Model):
    name = models.CharField(_('business'), max_length=128, unique=True)
    is_deleted = models.BooleanField(default=False)

    class Meta:
        verbose_name = _('business')
        verbose_name_plural = _('businesses')

    def __str__(self):
        return self.name


class Category(ExtendableModel):
    name = models.CharField(_('name'), max_length=64)
    is_deleted = models.BooleanField(default=False)

    class Meta:
        verbose_name = _('category')
        verbose_name_plural = _('categories')

    def __str__(self):
        return self.name

    @property
    def has_services(self):
        return hasattr(self, 'services') and self.services is not None


class Service(ExtendableModel):
    business = models.ForeignKey(Business, on_delete=models.CASCADE, related_name='services')
    categories = models.ManyToManyField(Category, related_name='services')
    provider = models.ForeignKey(Provider, on_delete=models.CASCADE, related_name='services')
<<<<<<< HEAD
    type = models.CharField(_('type'), max_length=128, default="Type A")
=======
    bill_amount = models.DecimalField(_('billing amount'), max_digits=32, decimal_places=2)
    bill_rate = models.IntegerField(_('billing rate in seconds'))
>>>>>>> 630ad4ce
    is_deleted = models.BooleanField(default=False)

    class Meta:
        verbose_name = _('service')
        verbose_name_plural = _('services')

    def __str__(self):
        return F"{self.business} by {self.provider}"


class Booking(ExtendableModel, HistoricalModel):
    business = models.ForeignKey(Business, on_delete=models.CASCADE, related_name='bookings')
    companies = models.ManyToManyField(Company, related_name='bookings')
    operators = models.ManyToManyField(Operator, related_name='bookings')
    services = models.ManyToManyField(Service, related_name='bookings')
    is_deleted = models.BooleanField(default=False)

    # Constraints
    categories = models.ManyToManyField(Category, blank=True, related_name='bookings')
    agents_companies = models.ManyToManyField(Company, blank=True, related_name='cstr_booking_agents')
    operators_companies = models.ManyToManyField(Company, blank=True, related_name='cstr_booking_operators')
    payers_companies = models.ManyToManyField(Company, blank=True, related_name='cstr_booking_payers')
    providers_companies = models.ManyToManyField(Company, blank=True, related_name='cstr_booking_providers')
    recipients_companies = models.ManyToManyField(Company, blank=True, related_name='cstr_booking_recipients')
    requesters_companies = models.ManyToManyField(Company, blank=True, related_name='cstr_booking_requesters')

    class Meta:
        verbose_name = _('booking')
        verbose_name_plural = _('bookings')

    def __str__(self):
        return super(Booking, self).__str__()


class Event(HistoricalModel):
    booking = models.ForeignKey(Booking, on_delete=models.CASCADE, related_name='events')
    is_deleted = models.BooleanField(default=False)

    affiliates = models.ManyToManyField(Affiliation, related_name='events')
    agents = models.ManyToManyField(Agent, related_name='events')
    payer = models.ForeignKey(Payer, on_delete=models.PROTECT, related_name='events')
    requester = models.ForeignKey(Requester, on_delete=models.PROTECT, related_name='events')

    location = models.ForeignKey(Location, on_delete=models.PROTECT, null=True, blank=True, related_name='events')
    meeting_url = models.URLField(_('meeting URL'), null=True, blank=True)
    start_at = models.DateTimeField(_('start date and time'))
    end_at = models.DateTimeField(_('end date and time'))
    observations = models.CharField(_('observations'), max_length=256, blank=True)

    class Meta:
        verbose_name = _('event')
        verbose_name_plural = _('events')

    def __str__(self):
        return F"From {self.start_at} to {self.end_at}, {'onsite' if self.is_onsite else 'online'}"

    @property
    def is_onsite(self):
        return self.location is not None

    @property
    def is_online(self):
        return bool(self.meeting_url)

# Billing models
class Expense(HistoricalModel):
    booking = models.ForeignKey(Booking, on_delete=models.CASCADE, related_name='expenses')
    amount = models.DecimalField(_('amount'), max_digits=32, decimal_places=2)
    description = models.CharField(_('description'), max_length=256)
    quantity = models.IntegerField(_('quantity'))
    is_deleted = models.BooleanField(default=False)

    class Meta:
        verbose_name = _('expense')
        verbose_name_plural = _('expenses')


class Ledger(models.Model):
    booking = models.ForeignKey(Booking, on_delete=models.CASCADE, related_name='ledgers')
    event = models.ForeignKey(Event, on_delete=models.CASCADE, null=True, blank=True, related_name='ledgers')
    invoice = models.ForeignKey("Invoice", on_delete=models.PROTECT, related_name='ledgers')
    is_deleted = models.BooleanField(default=False)

    class Meta:
        verbose_name = _('ledger')
        verbose_name_plural = _('ledgers')


class Invoice(models.Model):
    class Meta:
        verbose_name = _('invoice')
        verbose_name_plural = _('invoices')<|MERGE_RESOLUTION|>--- conflicted
+++ resolved
@@ -305,12 +305,9 @@
     business = models.ForeignKey(Business, on_delete=models.CASCADE, related_name='services')
     categories = models.ManyToManyField(Category, related_name='services')
     provider = models.ForeignKey(Provider, on_delete=models.CASCADE, related_name='services')
-<<<<<<< HEAD
     type = models.CharField(_('type'), max_length=128, default="Type A")
-=======
     bill_amount = models.DecimalField(_('billing amount'), max_digits=32, decimal_places=2)
     bill_rate = models.IntegerField(_('billing rate in seconds'))
->>>>>>> 630ad4ce
     is_deleted = models.BooleanField(default=False)
 
     class Meta:
