--- conflicted
+++ resolved
@@ -2,19 +2,11 @@
 from django.contrib.auth.password_validation import validate_password
 from rest_framework import serializers
 
-<<<<<<< HEAD
-from core_backend.models import Affiliation, Agent, Authorization, Booking, Category, Company, CompanyRelationship, Event, \
+from core_backend.models import Affiliation, Agent, Authorization, Booking, Category, Company, CompanyRate, CompanyRelationship, Event, \
     Expense, Language, Location, Note, Notification, Offer, Operator, Payer, Provider, Recipient, Report, Requester, \
     Service, ServiceArea, ServiceRoot, User
 from core_backend.serializers.serializers import AffiliationSerializer, AgentSerializer, AuthorizationBaseSerializer, \
-    CategorySerializer, CompanyRelationshipSerializer, \
-=======
-from core_backend.models import Affiliation, Agent, Authorization, Booking, Category, Company, CompanyRate, Event, \
-    Expense, Language, Location, Note, Notification, Offer, Operator, Payer, Provider, Recipient, Report, Requester, \
-    Service, ServiceArea, ServiceRoot, User
-from core_backend.serializers.serializers import AffiliationSerializer, AgentSerializer, AuthorizationBaseSerializer, \
-    CategorySerializer, CompanyRateSerializer, \
->>>>>>> 75053ca7
+    CategorySerializer, CompanyRateSerializer, CompanyRelationshipSerializer, \
     CompanyWithParentSerializer, \
     ContactSerializer, ExpenseSerializer, LanguageSerializer, LocationSerializer, NoteSerializer, \
     NotificationSerializer, OperatorSerializer, PayerSerializer, ServiceNoProviderSerializer, \
@@ -188,14 +180,11 @@
             note_instances = NoteSerializer.create_instances(notes_data)
             company.notes.add(*note_instances)
 
-<<<<<<< HEAD
         if company_relationships_data:
             company_relationship_instances = CompanyRelationshipSerializer.create_instances(company_relationships_data)
             company.company_relationships.add(*company_relationship_instances)
     
         return company
-=======
-        return company
 
 class CompanyRateCreateSerializer(CompanyRateSerializer):
     root = serializers.PrimaryKeyRelatedField(queryset=ServiceRoot.objects.all(), required=False)
@@ -211,7 +200,6 @@
         company_rate = CompanyRate.objects.create(**data)
 
         return company_rate.id
->>>>>>> 75053ca7
 
 
 class EventCreateSerializer(extendable_serializer(Event)):
@@ -526,7 +514,6 @@
         report = Report.objects.create(**data)
         manage_extra_attrs(business, report, extras)
 
-        return report.id
     
 class CompanyRelationshipCreateSerializer(CompanyRelationshipSerializer):
     def create(self, validated_data=None) -> int:
