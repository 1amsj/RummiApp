from django.db.models import Prefetch
from django.utils.translation import gettext_lazy as _
from rest_framework import serializers

from core_backend.models import Affiliation, Agent, Authorization, Booking, Company, Contact, Event, \
<<<<<<< HEAD
    Invoice, Ledger, Location, Offer, Operator, Payer, Provider, Recipient, Requester, \
=======
    Invoice, Language, Ledger, Location, Notification, Operator, Payer, Provider, Recipient, Requester, \
>>>>>>> 25f607c8
    Service, ServiceRoot
from core_backend.serializers.serializer_user import UserSerializer, user_subtype_serializer
from core_backend.serializers.serializers_plain import CategorySerializer, ContactSerializer, ExpenseSerializer, \
    ExtraAttrSerializer, \
    LocationSerializer, \
    NoteSerializer
from core_backend.serializers.serializers_utils import BaseSerializer, extendable_serializer, \
    generic_serializer


# Base serializers
class AuthorizationBaseSerializer(BaseSerializer):
    authorizer = serializers.PrimaryKeyRelatedField(queryset=Payer.objects.all().not_deleted())
    company = serializers.PrimaryKeyRelatedField(queryset=Company.objects.all().not_deleted())
    contact = serializers.PrimaryKeyRelatedField(required=False, queryset=Contact.objects.all().not_deleted())
    events = serializers.PrimaryKeyRelatedField(many=True, queryset=Event.objects.all().not_deleted())

    class Meta:
        model = Authorization
        fields = '__all__'

    @staticmethod
    def get_default_queryset():
        return (
            Authorization.objects
            .all()
            .not_deleted()
            .prefetch_related(
                Prefetch(
                    'authorizer',
                    queryset=Payer.objects.all().not_deleted(),
                ),
                Prefetch(
                    'company',
                    queryset=Company.objects.all().not_deleted(),
                ),
                Prefetch(
                    'contact',
                    queryset=Contact.objects.all().not_deleted(),
                ),
                Prefetch(
                    'events',
                    queryset=Event.objects.all().not_deleted(),
                ),
            )
        )


class PayerBaseSerializer(user_subtype_serializer(Payer)):
    notes = NoteSerializer(many=True, default=[])

    @staticmethod
    def get_default_queryset():
        return (
            Payer.objects
            .all()
            .not_deleted('user')
            .prefetch_related(
                Prefetch(
                    'notes',
                    queryset=NoteSerializer.get_default_queryset()
                ),
                Prefetch(
                    'user',
                    queryset=UserSerializer.get_default_queryset(),
                ),
            )
        )


class ServiceRootBaseSerializer(generic_serializer(ServiceRoot)):
    bookings = serializers.PrimaryKeyRelatedField(queryset=Booking.objects.all(), many=True)
    categories = CategorySerializer(many=True)
    services = serializers.PrimaryKeyRelatedField(queryset=Service.objects.all(), many=True)

    class Meta:
        model = ServiceRoot
        fields = '__all__'

    @staticmethod
    def get_default_queryset():
        return (
            ServiceRoot.objects
            .all()
            .not_deleted()
            .prefetch_related(
                Prefetch(
                    'bookings',
                    queryset=Booking.objects.all().not_deleted('business'),
                ),
                Prefetch(
                    'categories',
                    queryset=CategorySerializer.get_default_queryset(),
                ),
                Prefetch(
                    'services',
                    queryset=Service.objects.all().not_deleted('business'),
                ),
            )
        )


# Serializers
class CompanySerializer(BaseSerializer):
    contacts = ContactSerializer(many=True)
    locations = LocationSerializer(many=True)
    notes = NoteSerializer(many=True, default=[])

    class Meta:
        model = Company
        fields = '__all__'

    @staticmethod
    def get_default_queryset():
        return (
            Company.objects
            .all()
            .not_deleted()
            .prefetch_related(
                Prefetch(
                    'contacts',
                    queryset=Contact.objects.all().not_deleted(),
                ),
                Prefetch(
                    'locations',
                    queryset=Location.objects.all().not_deleted(),
                ),
                Prefetch(
                    'notes',
                    queryset=NoteSerializer.get_default_queryset()
                ),
            )
        )


class CompanyWithParentSerializer(CompanySerializer):
    parent_company = CompanySerializer()


class LanguageSerializer(BaseSerializer):
    class Meta:
        model = Language
        fields = '__all__'

    @staticmethod
    def get_default_queryset():
        return (
            Language.objects
            .all()
            .not_deleted()
        )


# Roles serializers
class AgentSerializer(user_subtype_serializer(Agent)):
    companies = CompanyWithParentSerializer(many=True)
    role = serializers.CharField()

    @staticmethod
    def get_default_queryset():
        return (
            Agent.objects
            .all()
            .not_deleted('user')
            .prefetch_related(
                Prefetch(
                    'companies',
                    queryset=CompanyWithParentSerializer.get_default_queryset()
                ),
                Prefetch(
                    'extra',
                    queryset=ExtraAttrSerializer.get_default_queryset(),
                ),
                Prefetch(
                    'user',
                    queryset=UserSerializer.get_default_queryset(),
                ),
            )
        )


class OperatorSerializer(user_subtype_serializer(Operator)):
    companies = CompanyWithParentSerializer(many=True)

    @staticmethod
    def get_default_queryset():
        return (
            Operator.objects
            .all()
            .not_deleted('user')
            .prefetch_related(
                Prefetch(
                    'companies',
                    queryset=CompanyWithParentSerializer.get_default_queryset()
                ),
                Prefetch(
                    'user',
                    queryset=UserSerializer.get_default_queryset(),
                ),
            )
        )


class PayerSerializer(PayerBaseSerializer):
    companies = CompanyWithParentSerializer(many=True)

    @staticmethod
    def get_default_queryset():
        return (
            super(PayerSerializer, PayerSerializer)
            .get_default_queryset()
            .prefetch_related(
                Prefetch(
                    'companies',
                    queryset=CompanyWithParentSerializer.get_default_queryset()
                ),
            )
        )


class ServiceNoProviderSerializer(extendable_serializer(Service)):
    root = ServiceRootBaseSerializer(required=False)
    bill_rate = serializers.DecimalField(max_digits=32, decimal_places=2)
    bill_amount = serializers.IntegerField()

    class Meta:
        model = Service
        fields = '__all__'

    def validate(self, data: dict):
        if data.get('bill_amount') < 0:
            raise serializers.ValidationError(_('Bill amount could not be negative'))

        return super(ServiceNoProviderSerializer, self).validate(data)

    @staticmethod
    def get_default_queryset():
        return (
            Service.objects
            .all()
            .not_deleted('business')
            .prefetch_related(
                Prefetch(
                    'extra',
                    queryset=ExtraAttrSerializer.get_default_queryset(),
                ),
                Prefetch(
                    'root',
                    queryset=ServiceRootBaseSerializer.get_default_queryset(),
                )
            )
        )


class ProviderSerializer(user_subtype_serializer(Provider)):
    companies = CompanyWithParentSerializer(many=True)
    services = ServiceNoProviderSerializer(many=True)
    notes = NoteSerializer(many=True, default=[])

    class Meta:
        model = Provider
        fields = '__all__'

    @staticmethod
    def get_default_queryset():
        return (
            Provider.objects
            .all()
            .not_deleted('user')
            .prefetch_related(
                Prefetch(
                    'companies',
                    queryset=CompanyWithParentSerializer.get_default_queryset()
                ),
                Prefetch(
                    'notes',
                    queryset=NoteSerializer.get_default_queryset()
                ),
                Prefetch(
                    'extra',
                    queryset=ExtraAttrSerializer.get_default_queryset(),
                ),
                Prefetch(
                    'services',
                    queryset=ServiceNoProviderSerializer.get_default_queryset(),
                ),
                Prefetch(
                    'user',
                    queryset=UserSerializer.get_default_queryset(),
                ),
            )
        )


class ServiceSerializer(ServiceNoProviderSerializer):
    provider = ProviderSerializer()

    class Meta:
        model = Service
        fields = '__all__'

    @staticmethod
    def get_default_queryset():
        return (
            super(ServiceSerializer, ServiceSerializer)
            .get_default_queryset()
            .prefetch_related(
                Prefetch(
                    'provider',
                    queryset=ProviderSerializer.get_default_queryset(),
                ),
            )
        )


class ServiceRootNoBookingSerializer(ServiceRootBaseSerializer):
    services = ServiceSerializer(many=True)

    @staticmethod
    def get_default_queryset():
        return (
            ServiceRoot.objects
            .all()
            .not_deleted()
            .prefetch_related(
                Prefetch(
                    'services',
                    queryset=ServiceSerializer.get_default_queryset(),
                ),
            )
        )


class AffiliationNoRecipientSerializer(generic_serializer(Affiliation)):
    company = CompanyWithParentSerializer()

    class Meta:
        model = Affiliation
        fields = ('id', 'company',)


class RecipientNoAffiliationSerializer(user_subtype_serializer(Recipient)):
    companies = serializers.PrimaryKeyRelatedField(many=True, queryset=Company.objects.all().not_deleted(), default=[])
    notes = NoteSerializer(many=True, default=[])

    class Meta:
        model = Recipient
        fields = '__all__'

    @staticmethod
    def get_default_queryset():
        return (
            Recipient.objects
            .all()
            .not_deleted('user')
            .prefetch_related(
                Prefetch(
                    'companies',
                    queryset=CompanyWithParentSerializer.get_default_queryset(),
                ),
                Prefetch(
                    'extra',
                    queryset=ExtraAttrSerializer.get_default_queryset(),
                ),
                Prefetch(
                    'notes',
                    queryset=NoteSerializer.get_default_queryset(),
                ),
                Prefetch(
                    'user',
                    queryset=UserSerializer.get_default_queryset(),
                ),
            )
        )


class AffiliationSerializer(generic_serializer(Affiliation)):
    company = CompanyWithParentSerializer()
    recipient = RecipientNoAffiliationSerializer()

    @staticmethod
    def get_default_queryset():
        return (
            Affiliation.objects
            .all()
            .not_deleted()
            .prefetch_related(
                Prefetch(
                    'company',
                    queryset=CompanyWithParentSerializer.get_default_queryset(),
                ),
                Prefetch(
                    'extra',
                    queryset=ExtraAttrSerializer.get_default_queryset(),
                ),
                Prefetch(
                    'recipient',
                    queryset=RecipientNoAffiliationSerializer.get_default_queryset(),
                ),
            )
        )


class RecipientSerializer(RecipientNoAffiliationSerializer):
    affiliations = AffiliationNoRecipientSerializer(many=True, read_only=True)


class RequesterSerializer(user_subtype_serializer(Requester)):
    companies = CompanyWithParentSerializer(many=True)

    @staticmethod
    def get_default_queryset():
        return (
            Requester.objects
            .all()
            .not_deleted('user')
            .prefetch_related(
                Prefetch(
                    'companies',
                    queryset=CompanyWithParentSerializer.get_default_queryset()
                ),
                Prefetch(
                    'user',
                    queryset=UserSerializer.get_default_queryset(),
                ),
            )
        )



class OfferSerializer(BaseSerializer):
    booking = serializers.PrimaryKeyRelatedField(queryset=Booking.objects.all().not_deleted('business'))
    service = ServiceSerializer()

    class Meta:
        model = Offer
        fields = '__all__'

    @staticmethod
    def get_default_queryset():
        return (
            Offer.objects
            .all()
            .not_deleted()
        )


class BookingNoEventsSerializer(extendable_serializer(Booking)):
    categories = CategorySerializer(many=True)
    children = serializers.PrimaryKeyRelatedField(many=True, default=[], queryset=Booking.objects.all().not_deleted('business'))
    companies = CompanyWithParentSerializer(many=True)
    events_count = serializers.IntegerField(source='events.count', read_only=True)
    expenses = ExpenseSerializer(many=True)
    operators = OperatorSerializer(many=True)
    parent = serializers.PrimaryKeyRelatedField(queryset=Booking.objects.all().not_deleted('business'), allow_null=True)
    services = ServiceSerializer(many=True)
    notes = NoteSerializer(many=True, default=[])
    offers = OfferSerializer(many=True, default=[])
    service_root = ServiceRootBaseSerializer(allow_null=True)

    class Meta:
        model = Booking
        fields = '__all__'

    @staticmethod
    def get_default_queryset():
        return (
            Booking.objects
            .all()
            .not_deleted('business')
            .prefetch_related(
                Prefetch(
                    'categories',
                    queryset=CategorySerializer.get_default_queryset(),
                ),
                Prefetch(
                    'companies',
                    queryset=CompanyWithParentSerializer.get_default_queryset(),
                ),
                Prefetch(
                    'notes',
                    queryset=NoteSerializer.get_default_queryset()
                ),
                Prefetch(
                    'offers',
                    queryset=OfferSerializer.get_default_queryset(),
                ),
                Prefetch(
                    'expenses',
                    queryset=ExpenseSerializer.get_default_queryset(),
                ),
                Prefetch(
                    'extra',
                    queryset=ExtraAttrSerializer.get_default_queryset(),
                ),
                Prefetch(
                    'operators',
                    queryset=OperatorSerializer.get_default_queryset(),
                ),
                Prefetch(
                    'services',
                    queryset=ServiceSerializer.get_default_queryset(),
                ),
                Prefetch(
                    'service_root',
                    queryset=ServiceRootBaseSerializer.get_default_queryset(),
                ),
            )
        )


class EventNoBookingSerializer(extendable_serializer(Event)):
    affiliates = AffiliationSerializer(many=True)
    agents = AgentSerializer(many=True)
    authorizations = AuthorizationBaseSerializer(many=True)
    booking = serializers.PrimaryKeyRelatedField(queryset=Booking.objects.all().not_deleted('business'))
    payer = PayerSerializer(required=False)
    payer_company = CompanyWithParentSerializer(required=False)
    requester = RequesterSerializer()

    class Meta:
        model = Event
        fields = '__all__'

    @staticmethod
    def get_default_queryset():
        return (
            Event.objects
            .all()
            .not_deleted()
            .prefetch_related(
                Prefetch(
                    'affiliates',
                    queryset=AffiliationSerializer.get_default_queryset(),
                ),
                Prefetch(
                    'authorizations',
                    queryset=AuthorizationBaseSerializer.get_default_queryset(),
                ),
                Prefetch(
                    'agents',
                    queryset=AgentSerializer.get_default_queryset(),
                ),
                Prefetch(
                    'payer',
                    queryset=PayerSerializer.get_default_queryset(),
                ),
                Prefetch(
                    'payer_company',
                    queryset=CompanyWithParentSerializer.get_default_queryset(),
                ),
                Prefetch(
                    'requester',
                    queryset=RequesterSerializer.get_default_queryset(),
                ),
            )
        )


class BookingSerializer(BookingNoEventsSerializer):
    events = EventNoBookingSerializer(many=True)
    public_id = serializers.ReadOnlyField()

    @staticmethod
    def get_default_queryset():
        return (
            super(BookingSerializer, BookingSerializer)
            .get_default_queryset()
            .prefetch_related(
                Prefetch(
                    'events',
                    queryset=EventNoBookingSerializer.get_default_queryset(),
                ),
            )
        )


class EventSerializer(EventNoBookingSerializer):
    booking = BookingNoEventsSerializer()


InvoiceSerializer = generic_serializer(Invoice)


class LedgerSerializer(BaseSerializer):
    booking = BookingSerializer()
    event = EventSerializer()
    invoice = InvoiceSerializer()

    class Meta:
        model = Ledger
        fields = '__all__'


class CompanyWithRolesSerializer(CompanyWithParentSerializer):
    agents = AgentSerializer(many=True)
    operators = OperatorSerializer(many=True)
    payers = PayerSerializer(many=True)
    providers = ProviderSerializer(many=True)
    recipients = RecipientSerializer(many=True)
    requesters = RequesterSerializer(many=True)

    class Meta:
        model = Company
        fields = '__all__'


class AuthorizationSerializer(BaseSerializer):
    authorizer = PayerSerializer()
    company = CompanyWithParentSerializer()
    contact = ContactSerializer()
    events = EventSerializer(many=True)

    class Meta:
        model = Authorization
        fields = '__all__'

    @staticmethod
    def get_default_queryset():
        return (
            Authorization.objects
            .all()
            .not_deleted()
            .prefetch_related(
                Prefetch(
                    'authorizer',
                    queryset=PayerSerializer.get_default_queryset(),
                ),
                Prefetch(
                    'company',
                    queryset=CompanyWithParentSerializer.get_default_queryset(),
                ),
                Prefetch(
                    'contact',
                    queryset=ContactSerializer.get_default_queryset(),
                ),
                Prefetch(
                    'events',
                    queryset=EventSerializer.get_default_queryset(),
                ),
            )
        )
<<<<<<< HEAD
        
=======


class NotificationSerializer(BaseSerializer):
    class Meta:
        model = Notification
        fields = '__all__'

    @staticmethod
    def get_default_queryset():
        return (
            Notification.objects
            .all()
            .not_deleted()
        )
>>>>>>> 25f607c8
<|MERGE_RESOLUTION|>--- conflicted
+++ resolved
@@ -3,11 +3,7 @@
 from rest_framework import serializers
 
 from core_backend.models import Affiliation, Agent, Authorization, Booking, Company, Contact, Event, \
-<<<<<<< HEAD
-    Invoice, Ledger, Location, Offer, Operator, Payer, Provider, Recipient, Requester, \
-=======
-    Invoice, Language, Ledger, Location, Notification, Operator, Payer, Provider, Recipient, Requester, \
->>>>>>> 25f607c8
+    Invoice, Language, Ledger, Location, Notification, Offer, Operator, Payer, Provider, Recipient, Requester, \
     Service, ServiceRoot
 from core_backend.serializers.serializer_user import UserSerializer, user_subtype_serializer
 from core_backend.serializers.serializers_plain import CategorySerializer, ContactSerializer, ExpenseSerializer, \
@@ -650,9 +646,6 @@
                 ),
             )
         )
-<<<<<<< HEAD
-        
-=======
 
 
 class NotificationSerializer(BaseSerializer):
@@ -666,5 +659,4 @@
             Notification.objects
             .all()
             .not_deleted()
-        )
->>>>>>> 25f607c8
+        )