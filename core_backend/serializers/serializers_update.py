--- conflicted
+++ resolved
@@ -1,12 +1,8 @@
 from rest_framework import serializers
 
-<<<<<<< HEAD
-from core_backend.models import Agent, Authorization, Booking, Category, Company, Event, Location, Offer, Operator, Payer, \
-=======
-from core_backend.models import Agent, Authorization, Booking, Category, Company, Event, Expense, Language, Location, \
+from core_backend.models import Agent, Authorization, Booking, Category, Company, Event, Expense, Language, Location, Offer, \
     Operator, \
     Payer, \
->>>>>>> 25f607c8
     Provider, \
     Recipient, \
     Requester, ServiceRoot, \
@@ -16,11 +12,7 @@
     LocationSerializer, NoteSerializer
 from core_backend.serializers.serializers_create import BookingCreateSerializer, CategoryCreateSerializer, \
     EventCreateSerializer, \
-<<<<<<< HEAD
-    ExpenseCreateSerializer, OfferCreateSerializer, RecipientCreateSerializer, ServiceRootCreateSerializer, \
-=======
-    ExpenseCreateSerializer, LanguageCreateSerializer, RecipientCreateSerializer, ServiceRootCreateSerializer, \
->>>>>>> 25f607c8
+    ExpenseCreateSerializer, LanguageCreateSerializer, OfferCreateSerializer, RecipientCreateSerializer, ServiceRootCreateSerializer, \
     UserCreateSerializer
 from core_backend.serializers.serializers_fields import BusinessField
 from core_backend.serializers.serializers_plain import ContactUnsafeSerializer, LocationUnsafeSerializer, \
