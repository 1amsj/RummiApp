from collections import OrderedDict
from requests import Response
from core_api.constants import ApiSpecialKeys
from core_api.decorators import expect_does_not_exist
from core_api.services import prepare_query_params
from core_api.services_datamanagement import handle_events_bulk
from core_api.views import StandardResultsSetPagination, basic_view_manager
from core_backend.models import Event, ExtraQuerySet, User
from core_api.decorators import expect_does_not_exist, expect_key_error
from rest_framework import status
from core_api.services_datamanagement import update_event_wrap, create_reports_wrap, create_event
from core_api.exceptions import BadRequestException
from django.db import transaction
from django.db.models import Count, Q, F

from core_backend.serializers.serializers import EventNoBookingSerializer, EventSerializer
from core_backend.serializers.serializers_patch import EventPatchSerializer
import json

class ManageEventsMixin:

    @classmethod
    @expect_does_not_exist(Event)
    def get(cls, request, business_name=None, event_id=None):
        if event_id:
            event = cls.serializer_class.get_default_queryset().get(id=event_id)
            serialized = cls.serializer_class(event)
            return Response(serialized.data)

        include_booking = request.GET.get(ApiSpecialKeys.INCLUDE_BOOKING, False)
        query_params = prepare_query_params(request.GET)

        serializer = cls.serializer_class if include_booking else cls.no_booking_serializer_class
        
        queryset = serializer.get_default_queryset()
        
        reqBod = request.GET.get(ApiSpecialKeys.STATUS)
        if 'page' in request.GET or 'page_size' in request.GET:
            if business_name:
                queryset = queryset.filter(booking__business__name=business_name)

            filters = []
            queryset = queryset.order_by('-start_at')
            #TYPE OF STATUS
            
            if 'delivered' in reqBod:
                query_delivered = queryset.filter(
                    Q(extra__key='claim_number') &  
                    ~Q(payer_company__isnull=True) &  
                    (~Q(payer__isnull=True) |
                    (Q(payer_company__type='clinic') | 
                        (
                        Q(extra__key='payer_company_type') & Q(extra__data='patient')
                        )
                    ) & Q(reports__status='COMPLETED'))
                ).annotate(
                    has_completed_authorizations_accepted=Count('authorizations', filter=Q(authorizations__status='ACCEPTED' )),
                    has_completed_authorizations_pending=Count('authorizations', filter=Q(authorizations__status='PENDING' )),
                    has_payer_company_clinic=Count('authorizations', filter=Q(payer_company__type='clinic')),
                    has_payer_company_patient=Count('authorizations', filter=(Q(extra__key='payer_company_type') & Q(extra__data='patient'))),
                    has_completed_reports=Count('reports', filter=Q(reports__status='COMPLETED')),
                    has_authorizations=Count('authorizations'),
                    has_reports=Count('reports')
                ).annotate(
                    authorizations_count=Count('authorizations', distinct=True),
                    reports_count=Count('reports', distinct=True)
                ).filter(
                    Q(authorizations_count=0, reports_count__gt=0, has_completed_reports__gt=0, has_payer_company_clinic=0) |  
                    Q(authorizations_count=0, reports_count__gt=0, has_completed_reports__gt=0, has_payer_company_patient=0) |  
                    Q(authorizations_count=0, reports_count__gt=0, has_completed_reports__gt=0) |  
                    Q(authorizations_count__gt=0, reports_count=0, has_completed_authorizations_accepted__gt=0) | 
                    Q(authorizations_count__gt=0, reports_count=0, has_completed_authorizations_pending__gt=0) | 
                    Q(has_completed_authorizations_accepted__gt=0, has_completed_reports__gt=0)  |
                    Q(has_completed_authorizations_pending__gt=0, has_completed_reports__gt=0)
                )
                
                filters.extend(query_delivered.values_list('id', flat=True))
            
            if 'override' in reqBod:
                query_override = queryset.filter(
                    Q(extra__key='claim_number') &  
                    ~Q(payer_company__isnull=True) &  
                    ~Q(payer__isnull=True) 
                ).annotate(
                    has_completed_authorizations=Count('authorizations', filter=Q(authorizations__status='OVERRIDE' )),
                    has_no_completed_reports=Count('reports', filter=~Q(reports__status ='COMPLETED')),
                    has_authorizations=Count('authorizations'),
                    has_reports=Count('reports')
                ).annotate(
                    authorizations_count=Count('authorizations', distinct=True),
                    reports_count=Count('reports', distinct=True)
                ).filter(
                    Q(authorizations_count__gt=0, reports_count=0, has_completed_authorizations__gt=0) |
                    Q(has_completed_authorizations__gt=0, has_no_completed_reports__gt=0)  |
                    Q(has_completed_authorizations__gt=0, has_no_completed_reports=0)
                )
                
                filters.extend(query_override.values_list('id', flat=True))
                
            if 'authorized' in reqBod:
                query_authorized = queryset.filter(
                    Q(extra__key='claim_number') &  
                    ~Q(payer_company__isnull=True) &  
                    ~Q(payer__isnull=True) 
                ).annotate(
                    has_completed_authorizations=Count('authorizations', filter=Q(authorizations__status='ACCEPTED' )),
                    has_no_completed_reports=Count('reports', filter=~Q(reports__status ='COMPLETED')),
                ).filter(
                    Q(has_completed_authorizations__gt=0, has_no_completed_reports__gt=0,)
                )
                
                filters.extend(query_authorized.values_list('id', flat=True))
                
            if 'booked' in reqBod:
                query_booked = queryset.filter(
                    Q(extra__key='claim_number') &
                    (
                        Q(payer_company__isnull=False) |
                        Q(payer__isnull=False)
                    )
                ).annotate(
                    authorization_count=Count('authorizations'),
                    report_count=Count('reports'),
                ).filter(
                    Q(authorization_count=0, report_count=0) |
                    (
                        Q(authorization_count=0) &
                        (
                            (Q(report_count__gt=0) & Q(payer__isnull=False)) |
                            (
                                Q(report_count=0) |
                                (Q(payer_company__type='clinic') | Q(payer_company__type='patient'))
                            )
                        )
                    ) |
                    (
                        Q(report_count=0) &
                        Q(authorization_count__gt=0)
                    ) |
                    (
                        Q(authorization_count__gt=0) &
                        Q(report_count__gt=0)
                    )
                ).exclude(
                    Q(authorizations__status='ACCEPTED') |
                    Q(authorizations__status='OVERRIDE') |
                    Q(reports__status='COMPLETED')
                ).exclude (
                    Q(payer__isnull=True)
                ).distinct()
                
                filters.extend(query_booked.values_list('id', flat=True))

                queryset_especific_booked = queryset.filter(
                    Q(extra__key='claim_number') &
                    Q(authorizations__isnull=True) &
                    Q(reports__isnull=False) &
                    Q(payer__isnull=True) &
                    Q(payer_company__isnull=False) &
                    Q(payer_company__type__in=['clinic', 'patient'])
                ).annotate(
                    authorization_count=Count('authorizations'),
                    report_count=Count('reports'),
                ).filter(
                    authorization_count=0,
                    report_count__gt=0
                ).exclude(
                    Q(reports__status='COMPLETED')
                )
                
                filters.extend(queryset_especific_booked.values_list('id', flat=True))
                
            if 'pending' in reqBod:
                query_pending_no_case = queryset.filter(
                    ~Q(extra__key='claim_number') &
                    (
                        Q(payer_company__isnull=False) |
                        Q(payer__isnull=False)
                    ),
                    (
                        Q(payer_company__type='clinic') |
                        (Q(extra__key='payer_company_type') & Q(extra__data='patient'))
                    ),
                    booking__services__isnull=False,
                )
                filters.extend(query_pending_no_case.values_list('id', flat=True))

                query_pending_no_payer = queryset.filter(
                    Q(payer__isnull=True) | Q(payer_company__isnull=True),
                    Q(extra__key='claim_number'),
                    (
                        ~Q(payer_company__type='clinic') &
                        Q(payer__isnull=True)
                    ),
                    booking__services__isnull=False
                )
                filters.extend(query_pending_no_payer.values_list('id', flat=True))

                query_pending_no_payer_no_interpreter = queryset.filter(
                    Q(payer__isnull=True) | (Q(payer_company__isnull=True) & ~Q(extra__key='payer_company_type') & ~Q(extra__data='patient')),
                    Q(extra__key='claim_number'),
                    booking__services__isnull=True
                )
                filters.extend(query_pending_no_payer_no_interpreter.values_list('id', flat=True))

                query_pending_no_payer_no_case = queryset.filter(
                    Q(payer__isnull=True) | (Q(payer_company__isnull=True) & ~Q(extra__key='payer_company_type') & ~Q(extra__data='patient')),
                    ~Q(extra__key='claim_number'),
                    booking__services__isnull=False
                )
                filters.extend(query_pending_no_payer_no_case.values_list('id', flat=True))

                query_pending_no_case_no_interpreter = queryset.filter(
                    Q(payer_company__isnull=False) | Q(payer__isnull=False),
                    ~Q(extra__key='claim_number'),
                    booking__services__isnull=True
                )
                filters.extend(query_pending_no_case_no_interpreter.values_list('id', flat=True))

                query_pending_no_payer_no_case_no_interpreter = queryset.filter(
                    Q(payer__isnull=True) | (Q(payer_company__isnull=True) & ~Q(extra__key='payer_company_type') & ~Q(extra__data='patient')),
                    ~Q(extra__key='claim_number'),
                    booking__services__isnull=True
                )
                filters.extend(query_pending_no_payer_no_case_no_interpreter.values_list('id', flat=True))
            
            if 'no_case' in reqBod:
                query_no_case = queryset.filter(
                    ~Q(extra__key='claim_number')
                )
                filters.extend(query_no_case.values_list('id', flat=True))

            if 'no_payer' in reqBod:
                query_no_payer = queryset.filter(
                    (
                        Q(payer_company__isnull=True) |
                        Q(payer__isnull=True)
                    ),
                    (
                        ~Q(payer_company__type='clinic') &
                        (Q(extra__key='payer_company_type') & ~Q(extra__data='patient'))
                    ),
                )
                filters.extend(query_no_payer.values_list('id', flat=True))

            if 'no_interpreter' in reqBod:
                query_no_interpreter = queryset.filter(
                    booking__services__isnull=True,
                )
                filters.extend(query_no_interpreter.values_list('id', flat=True))

            if 'no_followup' in reqBod:
                query_no_followup = queryset.filter(
                    Q(booking__isnull=False),
                    Q(booking__children__gt=0)
                )
                
                filters.extend(query_no_followup.values_list('id', flat=True))
                
            if 'no_report' in reqBod:
                query_no_report = queryset.annotate(
                    has_unreported_reports=Count('reports', filter=Q(reports__status ='UNREPORTED')),
                    reports_count=Count('reports', distinct=True)
                ).filter(
                    Q(reports_count=0) | Q(has_unreported_reports__gt=0)
                )
                
                filters.extend(query_no_report.values_list('id', flat=True))
       
            unique_ids = set()
            unique_filtered = []

            for item in filters:
                id_value = item
                if id_value not in unique_ids:
                    unique_ids.add(id_value)
                    unique_filtered.append(item)

            sorted_filtered = unique_filtered
<<<<<<< HEAD

            # Aqui hacer filtrado de sorted_filtered con la etiqueta del front (filtrado con Django Rest Framework - e.g; views.py line 795)
=======
            filterQueryset = ExtraQuerySet(Event).filter(id__in=sorted_filtered).order_by('-start_at')
>>>>>>> ebcf3405
                
            paginator = cls.pagination_class()
            paginated_two = paginator.paginate_queryset(filterQueryset, request)
            serializedfilt = serializer(paginated_two, many=True)
            return paginator.get_paginated_response(serializedfilt.data)
        else:
            # No pagination parameters, return all results
            queryset = cls.apply_filters(queryset, query_params)
            serialized = serializer(queryset, many=True)
            return Response(serialized.data)

    @staticmethod
    @transaction.atomic
    @expect_key_error
    def post(request, business_name=None):
        """
        Create a new event.
        If the payload is an array of objects, the events will be created/updated depending on whether they provide
        their ID or not
        """
        data = request.data
        user: User = request.user
        requester_id = user.as_requester.id if user.is_requester else None
        report_datalist = request.data.pop(ApiSpecialKeys.REPORT_DATALIST, None)

        if type(data) is list:
            # Create, update or delete events in bulk
            event_ids = handle_events_bulk(
                data,
                business_name,
                requester_id
            )
            return Response(event_ids, status=status.HTTP_201_CREATED)

        # Create a single event
        event_id = create_event(
            data,
            business_name,
            requester_id
        )

        if report_datalist:
            create_reports_wrap(report_datalist, event_id)

        return Response(event_id, status=status.HTTP_201_CREATED)

    @staticmethod
    @transaction.atomic
    @expect_does_not_exist(Event)
    def put(request, event_id=None):
        business_name = request.data.pop(ApiSpecialKeys.BUSINESS)

        event = Event.objects.get(id=event_id)

        update_event_wrap(
            request.data,
            business_name,
            event_instance=event,
        )

        return Response(status=status.HTTP_204_NO_CONTENT)

    @classmethod
    @transaction.atomic
    @expect_does_not_exist(Event)
    def patch(cls, request, business_name=None):
        data = request.data

        # Extract query keys
        try:
            patch_query = data.pop(ApiSpecialKeys.PATCH_QUERY)
        except KeyError:
            raise BadRequestException('Missing patch query')

        # Get target queryset
        query_params = prepare_query_params(patch_query)
        queryset = cls.serializer_class.get_default_queryset()
        queryset = cls.apply_filters(queryset, query_params)

        # Apply patch to each event
        for event in queryset:
            serializer = cls.patch_serializer_class(data=data)
            serializer.is_valid(raise_exception=True)
            serializer.patch(event, business_name)

        return Response(status=status.HTTP_204_NO_CONTENT)

    @staticmethod
    @transaction.atomic
    @expect_does_not_exist(Event)
    def delete(request, event_id=None):
        Event.objects.get(id=event_id).delete()
        return Response(status=status.HTTP_204_NO_CONTENT)

class ManageEventsFilters(ManageEventsMixin, basic_view_manager(Event, EventSerializer)):
    serializer_class = EventSerializer
    no_booking_serializer_class = EventNoBookingSerializer
    patch_serializer_class = EventPatchSerializer
    pagination_class = StandardResultsSetPagination<|MERGE_RESOLUTION|>--- conflicted
+++ resolved
@@ -277,12 +277,7 @@
                     unique_filtered.append(item)
 
             sorted_filtered = unique_filtered
-<<<<<<< HEAD
-
-            # Aqui hacer filtrado de sorted_filtered con la etiqueta del front (filtrado con Django Rest Framework - e.g; views.py line 795)
-=======
             filterQueryset = ExtraQuerySet(Event).filter(id__in=sorted_filtered).order_by('-start_at')
->>>>>>> ebcf3405
                 
             paginator = cls.pagination_class()
             paginated_two = paginator.paginate_queryset(filterQueryset, request)
