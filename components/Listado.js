import { StatusBar } from 'expo-status-bar';
import React, { useState, useEffect } from 'react';
import { StyleSheet, Text, TouchableOpacity, View, TextInput, ScrollView } from 'react-native';
import { Image } from 'react-native';
import AsyncStorage from '@react-native-async-storage/async-storage';

export default function App({ navigation }) {
  const [searchText, setSearchText] = useState('');
  const [error, setError] = useState('');
  const [animales, setAnimales] = useState([]);
  const [filteredAnimales, setFilteredAnimales] = useState([]);

  // Función para cargar animales desde AsyncStorage
  const cargarAnimales = async () => {
    try {
      const almacenados = await AsyncStorage.getItem('animales');
      const lista = almacenados ? JSON.parse(almacenados) : [];
      setAnimales(lista);
    } catch (error) {
      console.error('Error cargando animales:', error);
    }
  };

  // Se ejecuta al montar y cada 60 segundos para refrescar la lista
  useEffect(() => {
    cargarAnimales();

    const interval = setInterval(() => {
      cargarAnimales();
    }, 60); // 60000 ms = 60 segundos

    return () => clearInterval(interval);
  }, []);

  // Cada vez que cambien animales o searchText se actualiza el filtro
  useEffect(() => {
    if (searchText.trim() === '') {
      setFilteredAnimales(animales);
      setError('');
      return;
    }

    // Validación de texto
    let tieneNumero = false, tieneEspecial = false;
    for (let i = 0; i < searchText.length; i++) {
      const char = searchText[i];
      if (/[0-9]/.test(char)) tieneNumero = true;
      else if (/[^a-zA-Z0-9 ]/.test(char)) tieneEspecial = true;
    }

    if (tieneNumero) {
      setError('No debe incluir números');
      setFilteredAnimales([]);
      return;
    }
    if (tieneEspecial) {
      setError('No incluir caracteres especiales');
      setFilteredAnimales([]);
      return;
    }

    setError('');

    const filtro = animales.filter((animal) =>
      animal.nombre.toLowerCase().includes(searchText.toLowerCase())
    );
    setFilteredAnimales(filtro);
  }, [searchText, animales]);

  // Actualiza solo el texto del filtro
  const validarBusqueda = (texto) => {
    setSearchText(texto);
  };

  return (
    <ScrollView style={styles.container}>
      <View style={styles.container1}>
        {/* Header */}
        <View style={styles.headerContainer}>
          <TouchableOpacity style={styles.MenuButton} onPress={() => navigation.openDrawer()}>
            <View style={styles.linea} />
            <View style={styles.linea} />
            <View style={styles.linea} />
          </TouchableOpacity>
          <View style={styles.TextContainer}>
            <Text style={styles.headerText}>Listado</Text>
          </View>
        </View>

<<<<<<< HEAD
        <View style={styles.container2}>
          <View style={styles.ListadoContainer}>
            <View style={styles.SuperiorContainer}>
              <View style={styles.CowContainer}>
                <Image source={require('../assets/vaca.png')} style={styles.Imagen} />
              </View>
              <View style={styles.SearchContainer}>
                <View style={styles.SearchInputContainer}>
                  <TextInput
                    style={styles.searchInput}
                    placeholder="Buscar..."
                    value={searchText}
                    onChangeText={validarBusqueda}
                  />
                  {error !== '' && <Text style={styles.errorText}>{error}</Text>}
=======
    const validarBusqueda = (texto) => {
        setSearchText(texto);

        for (let i = 0; i < texto.length; i++) {
            const char = texto[i];
            if (/[0-9]/.test(char)) tieneNumero = true;
            else if (/[^a-zA-Z0-9]/.test(char)) tieneEspecial = true;
        }

        if (texto.trim() === '') {
            setError('El nombre no puede estar vacío');
            return;
        }
        else
            setError('');
        if (tieneNumero) {
            setError('No debe incluir números');
            return;
        }
        else
            setError('');
        if (tieneEspecial) {
            setError('No incluir caracteres especiales');
            return;
        }
        else
            setError('');

    };


    return (
        <View style={styles.container}>
            <View style={styles.container1}>
                {/* Header */}
                <View style={styles.headerContainer}>
                    <TouchableOpacity style={styles.MenuButton} onPress={() => navigation.openDrawer()}>
                        <View style={styles.linea} />
                        <View style={styles.linea} />
                        <View style={styles.linea} />
                    </TouchableOpacity>
                    <View style={styles.TextContainer}>
                        <Text style={styles.headerText}>
                            Listado de tareas
                        </Text>
                    </View>
>>>>>>> 77e1506b
                </View>
                <View style={styles.SearchButtonContainer}>
                  <TouchableOpacity style={styles.SearchButton} onPress={() => validarBusqueda(searchText)}>
                    <Text style={styles.SearchButtonText}>Buscar</Text>
                  </TouchableOpacity>
                </View>
              </View>
            </View>

            <View style={styles.DataNameContainer}>
              <Text style={styles.DataNameText}>Nombre</Text>
              <Text style={styles.DataNameText}>Raza</Text>
              <Text style={styles.DataNameText}>Edad</Text>
              <Text style={styles.DataNameText}>Estado de salud</Text>
            </View>

            <View style={styles.DataContainer}>
              {filteredAnimales.length > 0 ? (
                filteredAnimales.map((animal) => {
                  let edadTexto = 'Desconocida';
                  try {
                    const parts = animal.fechaNacimiento.split('/');
                    if (parts.length === 3 || parts.length === 2) {
                      const dia = parseInt(parts[0], 10);
                      const mes = parseInt(parts[1], 10) - 1;
                      let anio = parts.length === 3 ? parseInt(parts[2], 10) : 2000 + parseInt(parts[1], 10);
                      if (anio < 100) anio += 2000;

                      const fechaNac = new Date(anio, mes, dia);
                      const hoy = new Date();
                      let edad = hoy.getFullYear() - fechaNac.getFullYear();
                      const m = hoy.getMonth() - fechaNac.getMonth();
                      if (m < 0 || (m === 0 && hoy.getDate() < fechaNac.getDate())) {
                        edad--;
                      }
                      if (edad >= 0) edadTexto = edad + ' años';
                    }
                  } catch {
                    edadTexto = 'Desconocida';
                  }

                  return (
                    <React.Fragment key={animal.id}>
                      <View style={styles.Data1Container}>
                        <Text style={styles.DataText}>{animal.nombre}</Text>
                      </View>
                      <View style={styles.Data1Container}>
                        <Text style={styles.DataText}>{animal.raza}</Text>
                      </View>
                      <View style={styles.Data1Container}>
                        <Text style={styles.DataText}>{edadTexto}</Text>
                      </View>
                      <View style={styles.Data1Container}>
                        <Text style={styles.DataText}>{animal.estadoSalud}</Text>
                      </View>
                    </React.Fragment>
                  );
                })
              ) : (
                <Text style={{ textAlign: 'center', width: '100%', marginTop: 20 }}>
                  No hay animales que mostrar.
                </Text>
              )}
            </View>
          </View>
        </View>
      </View>
      <StatusBar style="auto" />
    </ScrollView>
  );
}

const styles = StyleSheet.create({
<<<<<<< HEAD
  container: {
    flex: 1,
    backgroundColor: '#fff',
    gap: 60,
  },
  container1: {
    flex: 1,
    backgroundColor: '#fff',
    gap: 25,
  },
  container2: {
    flex: 4,
    gap: 20,
    alignContent: 'center',
    alignItems: 'center',
    padding: 15,
    paddingBottom: 50,
  },
  headerContainer: {
    flexDirection: 'row',
    alignItems: 'center',
    justifyContent: 'flex-start',
    padding: 10,
    gap: 10,
    backgroundColor: '#B8F574',
    height: 130,
  },
  TextContainer: {
    paddingLeft: 10,
  },
  linea: {
    width: 30,
    height: 2,
    backgroundColor: 'black',
    marginVertical: 2,
    borderRadius: 2,
  },
  headerText: {
    fontSize: 24,
    fontWeight: 'bold',
  },
  DataNameText: {
    fontSize: 18,
    fontWeight: 'bold',
    width: '20%',
    textAlign: 'center',
  },
  DataText: {
    fontSize: 16,
    color: '#000',
  },
  ListadoContainer: {
    flex: 1,
    backgroundColor: 'rgba(184, 245, 116, 0.5)',
    padding: 20,
    borderRadius: 10,
    gap: 20,
    width: '90%',
    height: '70%',
  },
  SuperiorContainer: {
    flexDirection: 'row',
    justifyContent: 'space-between',
    alignItems: 'center',
    gap: 20,
  },
  DataNameContainer: {
    flexDirection: 'row',
    justifyContent: 'space-between',
  },
  DataContainer: {
    flexDirection: 'row',
    flexWrap: 'wrap',
  },
  Data1Container: {
    width: '25%',
    paddingVertical: 5,
    alignItems: 'center',
  },
  SearchContainer: {
    flex: 1,
    flexDirection: 'row',
    alignItems: 'center',
    justifyContent: 'space-between',
  },
  Imagen: {
    width: 50,
    height: 50,
  },
  SearchInputContainer: {
    width: '70%',
  },
  searchInput: {
    backgroundColor: 'rgba(255, 255, 255, 0.5)',
    flex: 1,
    padding: 10,
    borderRadius: 10,
    fontSize: 16,
  },
  SearchButton: {
    backgroundColor: '#B8F574',
    padding: 10,
    borderRadius: 10,
    marginLeft: 10,
  },
  SearchButtonText: {
    fontSize: 16,
    color: '#000',
  },
  errorText: {
    color: 'red',
    marginTop: 5,
    fontSize: 14,
  },
=======

    container: {
        flex: 1,
        backgroundColor: '#fff',
        gap: 60,
    },

    container1: {
        flex: 1,
        backgroundColor: '#fff',
        gap: 25,
    },

    container2: {
        flex: 4,
        gap: 20,
        alignContent: 'center',
        alignItems: 'center',
        padding: 15,
        paddingBottom: 50,
    },

    //container del header 
    headerContainer: {
        flexDirection: 'row',
        alignItems: 'center',
        justifyContent: 'flex-start',
        padding: 10,
        gap: 10,
        backgroundColor: '#B8F574',
        height: 130,
    },

    TextContainer: {
        paddingLeft: 10,
    },

    linea: {
        width: 30,
        height: 2,
        backgroundColor: 'black',
        marginVertical: 2,
        borderRadius: 2,
    },

    // texto
    headerText: {
        fontSize: 20,
        fontWeight: 'bold',
    },

    DataNameText: {
        fontSize: 16,
        fontWeight: 'bold',
        width: '20%',
        textAlign: 'center',
    },

    DataText: {
        fontSize: 16,
        color: '#000',
    },

    // Container del listado

    ListadoContainer: {
        flex: 1,
        backgroundColor: 'rgba(184, 245, 116, 0.5)',
        padding: 20,
        borderRadius: 10,
        gap: 20,
        width: '90%',
        height: '70%',
    },

    SuperiorContainer: {
        flexDirection: 'row',
        justifyContent: 'space-between',
        alignItems: 'center',
        gap: 20,
    },

    DataNameContainer: {
        flexDirection: 'row',
        justifyContent: 'space-between',
    },

    DataContainer: {
        flexDirection: 'row',
        flexWrap: 'wrap',
        backgroundColor: 'rgba(255, 255, 255, 0.5)',
        borderRadius: 10,
    },

    Data1Container: {
        width: '25%',
        paddingVertical: 5,
        alignItems: 'center',
        
    },

    //Parte superior del listado

    SearchContainer: {
        flex: 1,
        flexDirection: 'row',
        alignItems: 'center',
        justifyContent: 'space-between',
    },

    Imagen: {
        width: 50,
        height: 50,
    },

    SearchInputContainer: {
        width: '70%',
    },

    searchInput: {
        backgroundColor: 'rgba(255, 255, 255, 0.5)',
        flex: 1,
        padding: 10,
        borderRadius: 10,
        fontSize: 16,
    },

    SearchButton: {
        backgroundColor: '#B8F574',
        padding: 10,
        borderRadius: 10,
        marginLeft: 10,
    },

    SearchButtonText: {
        fontSize: 16,
        color: '#000',
    },

>>>>>>> 77e1506b
});<|MERGE_RESOLUTION|>--- conflicted
+++ resolved
@@ -71,69 +71,6 @@
   const validarBusqueda = (texto) => {
     setSearchText(texto);
   };
-
-  return (
-    <ScrollView style={styles.container}>
-      <View style={styles.container1}>
-        {/* Header */}
-        <View style={styles.headerContainer}>
-          <TouchableOpacity style={styles.MenuButton} onPress={() => navigation.openDrawer()}>
-            <View style={styles.linea} />
-            <View style={styles.linea} />
-            <View style={styles.linea} />
-          </TouchableOpacity>
-          <View style={styles.TextContainer}>
-            <Text style={styles.headerText}>Listado</Text>
-          </View>
-        </View>
-
-<<<<<<< HEAD
-        <View style={styles.container2}>
-          <View style={styles.ListadoContainer}>
-            <View style={styles.SuperiorContainer}>
-              <View style={styles.CowContainer}>
-                <Image source={require('../assets/vaca.png')} style={styles.Imagen} />
-              </View>
-              <View style={styles.SearchContainer}>
-                <View style={styles.SearchInputContainer}>
-                  <TextInput
-                    style={styles.searchInput}
-                    placeholder="Buscar..."
-                    value={searchText}
-                    onChangeText={validarBusqueda}
-                  />
-                  {error !== '' && <Text style={styles.errorText}>{error}</Text>}
-=======
-    const validarBusqueda = (texto) => {
-        setSearchText(texto);
-
-        for (let i = 0; i < texto.length; i++) {
-            const char = texto[i];
-            if (/[0-9]/.test(char)) tieneNumero = true;
-            else if (/[^a-zA-Z0-9]/.test(char)) tieneEspecial = true;
-        }
-
-        if (texto.trim() === '') {
-            setError('El nombre no puede estar vacío');
-            return;
-        }
-        else
-            setError('');
-        if (tieneNumero) {
-            setError('No debe incluir números');
-            return;
-        }
-        else
-            setError('');
-        if (tieneEspecial) {
-            setError('No incluir caracteres especiales');
-            return;
-        }
-        else
-            setError('');
-
-    };
-
 
     return (
         <View style={styles.container}>
@@ -147,199 +84,71 @@
                     </TouchableOpacity>
                     <View style={styles.TextContainer}>
                         <Text style={styles.headerText}>
-                            Listado de tareas
+                            Listado
                         </Text>
                     </View>
->>>>>>> 77e1506b
                 </View>
-                <View style={styles.SearchButtonContainer}>
-                  <TouchableOpacity style={styles.SearchButton} onPress={() => validarBusqueda(searchText)}>
-                    <Text style={styles.SearchButtonText}>Buscar</Text>
-                  </TouchableOpacity>
+                <View style={styles.container2}>
+                    <View style={styles.ListadoContainer}>
+                        <View style={styles.SuperiorContainer}>
+                            <View style={styles.CowContainer}>
+                                <Image source={require('../assets/vaca.png')} style={styles.Imagen} />
+                            </View>
+                            <View style={styles.SearchContainer}>
+                                <View style={styles.SearchInputContainer}>
+                                    <TextInput style={styles.searchInput} placeholder="Buscar..." value={searchText} onChangeText={validarBusqueda} />
+                                    {error !== '' && <Text style={styles.errorText}>{error}</Text>}
+                                </View>
+                                <View style={styles.SearchButtonContainer}>
+                                    <TouchableOpacity style={styles.SearchButton}>
+                                        <Text style={styles.SearchButtonText}>Buscar</Text>
+                                    </TouchableOpacity>
+                                </View>
+                            </View>
+                        </View>
+                        <View style={styles.DataNameContainer}>
+                            <Text style={styles.DataNameText}>Nombre</Text>
+                            <Text style={styles.DataNameText}>Raza</Text>
+                            <Text style={styles.DataNameText}>Edad</Text>
+                            <Text style={styles.DataNameText}>Estado de salud</Text>
+                        </View>
+                        <View style={styles.DataContainer}>
+                            <View style={styles.Data1Container}>
+                                <Text style={styles.DataText}> Bessie</Text>
+                            </View>
+                            <View style={styles.Data1Container}>
+                                <Text style={styles.DataText}>Holstein</Text>
+                            </View>
+                            <View style={styles.Data1Container}>
+                                <Text style={styles.DataText}>5 años</Text>
+                            </View>
+                            <View style={styles.Data1Container}>
+                                <Text style={styles.DataText}>Saludable</Text>
+                            </View>
+
+                            <View style={styles.Data1Container}>
+                                <Text style={styles.DataText}>Vaca 2</Text>
+                            </View>
+                            <View style={styles.Data1Container}>
+                                <Text style={styles.DataText}>Jersey</Text>
+                            </View>
+                            <View style={styles.Data1Container}>
+                                <Text style={styles.DataText}>4 años</Text>
+                            </View>
+                            <View style={styles.Data1Container}>
+                                <Text style={styles.DataText}>Enferma</Text>
+                            </View>
+                        </View>
+                    </View>
                 </View>
-              </View>
             </View>
-
-            <View style={styles.DataNameContainer}>
-              <Text style={styles.DataNameText}>Nombre</Text>
-              <Text style={styles.DataNameText}>Raza</Text>
-              <Text style={styles.DataNameText}>Edad</Text>
-              <Text style={styles.DataNameText}>Estado de salud</Text>
-            </View>
-
-            <View style={styles.DataContainer}>
-              {filteredAnimales.length > 0 ? (
-                filteredAnimales.map((animal) => {
-                  let edadTexto = 'Desconocida';
-                  try {
-                    const parts = animal.fechaNacimiento.split('/');
-                    if (parts.length === 3 || parts.length === 2) {
-                      const dia = parseInt(parts[0], 10);
-                      const mes = parseInt(parts[1], 10) - 1;
-                      let anio = parts.length === 3 ? parseInt(parts[2], 10) : 2000 + parseInt(parts[1], 10);
-                      if (anio < 100) anio += 2000;
-
-                      const fechaNac = new Date(anio, mes, dia);
-                      const hoy = new Date();
-                      let edad = hoy.getFullYear() - fechaNac.getFullYear();
-                      const m = hoy.getMonth() - fechaNac.getMonth();
-                      if (m < 0 || (m === 0 && hoy.getDate() < fechaNac.getDate())) {
-                        edad--;
-                      }
-                      if (edad >= 0) edadTexto = edad + ' años';
-                    }
-                  } catch {
-                    edadTexto = 'Desconocida';
-                  }
-
-                  return (
-                    <React.Fragment key={animal.id}>
-                      <View style={styles.Data1Container}>
-                        <Text style={styles.DataText}>{animal.nombre}</Text>
-                      </View>
-                      <View style={styles.Data1Container}>
-                        <Text style={styles.DataText}>{animal.raza}</Text>
-                      </View>
-                      <View style={styles.Data1Container}>
-                        <Text style={styles.DataText}>{edadTexto}</Text>
-                      </View>
-                      <View style={styles.Data1Container}>
-                        <Text style={styles.DataText}>{animal.estadoSalud}</Text>
-                      </View>
-                    </React.Fragment>
-                  );
-                })
-              ) : (
-                <Text style={{ textAlign: 'center', width: '100%', marginTop: 20 }}>
-                  No hay animales que mostrar.
-                </Text>
-              )}
-            </View>
-          </View>
+            <StatusBar style="auto" />
         </View>
-      </View>
-      <StatusBar style="auto" />
-    </ScrollView>
-  );
+
+    );
 }
 
 const styles = StyleSheet.create({
-<<<<<<< HEAD
-  container: {
-    flex: 1,
-    backgroundColor: '#fff',
-    gap: 60,
-  },
-  container1: {
-    flex: 1,
-    backgroundColor: '#fff',
-    gap: 25,
-  },
-  container2: {
-    flex: 4,
-    gap: 20,
-    alignContent: 'center',
-    alignItems: 'center',
-    padding: 15,
-    paddingBottom: 50,
-  },
-  headerContainer: {
-    flexDirection: 'row',
-    alignItems: 'center',
-    justifyContent: 'flex-start',
-    padding: 10,
-    gap: 10,
-    backgroundColor: '#B8F574',
-    height: 130,
-  },
-  TextContainer: {
-    paddingLeft: 10,
-  },
-  linea: {
-    width: 30,
-    height: 2,
-    backgroundColor: 'black',
-    marginVertical: 2,
-    borderRadius: 2,
-  },
-  headerText: {
-    fontSize: 24,
-    fontWeight: 'bold',
-  },
-  DataNameText: {
-    fontSize: 18,
-    fontWeight: 'bold',
-    width: '20%',
-    textAlign: 'center',
-  },
-  DataText: {
-    fontSize: 16,
-    color: '#000',
-  },
-  ListadoContainer: {
-    flex: 1,
-    backgroundColor: 'rgba(184, 245, 116, 0.5)',
-    padding: 20,
-    borderRadius: 10,
-    gap: 20,
-    width: '90%',
-    height: '70%',
-  },
-  SuperiorContainer: {
-    flexDirection: 'row',
-    justifyContent: 'space-between',
-    alignItems: 'center',
-    gap: 20,
-  },
-  DataNameContainer: {
-    flexDirection: 'row',
-    justifyContent: 'space-between',
-  },
-  DataContainer: {
-    flexDirection: 'row',
-    flexWrap: 'wrap',
-  },
-  Data1Container: {
-    width: '25%',
-    paddingVertical: 5,
-    alignItems: 'center',
-  },
-  SearchContainer: {
-    flex: 1,
-    flexDirection: 'row',
-    alignItems: 'center',
-    justifyContent: 'space-between',
-  },
-  Imagen: {
-    width: 50,
-    height: 50,
-  },
-  SearchInputContainer: {
-    width: '70%',
-  },
-  searchInput: {
-    backgroundColor: 'rgba(255, 255, 255, 0.5)',
-    flex: 1,
-    padding: 10,
-    borderRadius: 10,
-    fontSize: 16,
-  },
-  SearchButton: {
-    backgroundColor: '#B8F574',
-    padding: 10,
-    borderRadius: 10,
-    marginLeft: 10,
-  },
-  SearchButtonText: {
-    fontSize: 16,
-    color: '#000',
-  },
-  errorText: {
-    color: 'red',
-    marginTop: 5,
-    fontSize: 14,
-  },
-=======
 
     container: {
         flex: 1,
@@ -387,12 +196,12 @@
 
     // texto
     headerText: {
-        fontSize: 20,
+        fontSize: 24,
         fontWeight: 'bold',
     },
 
     DataNameText: {
-        fontSize: 16,
+        fontSize: 18,
         fontWeight: 'bold',
         width: '20%',
         textAlign: 'center',
@@ -430,15 +239,12 @@
     DataContainer: {
         flexDirection: 'row',
         flexWrap: 'wrap',
-        backgroundColor: 'rgba(255, 255, 255, 0.5)',
-        borderRadius: 10,
     },
 
     Data1Container: {
         width: '25%',
         paddingVertical: 5,
         alignItems: 'center',
-        
     },
 
     //Parte superior del listado
@@ -479,5 +285,4 @@
         color: '#000',
     },
 
->>>>>>> 77e1506b
 });