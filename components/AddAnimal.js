--- conflicted
+++ resolved
@@ -327,12 +327,8 @@
         fontWeight: 'bold',
         fontSize: 18,
     },
-<<<<<<< HEAD
     headerText: {
         fontSize: 24,
-=======
-    headerText:{
->>>>>>> 77e1506b
         fontWeight: 'bold',
         fontSize: 18,
     },
