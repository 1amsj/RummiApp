--- conflicted
+++ resolved
@@ -673,33 +673,20 @@
 class ManageCompany(basic_view_manager(Company, CompanySerializer)):
     @classmethod
     @expect_does_not_exist(Company)
-<<<<<<< HEAD
     def get(cls, request, company_id=None):
         include_roles = request.GET.get(INCLUDE_ROLES_KEY, False)
         serializer = CompanySerializerWithRoles if include_roles else CompanySerializer
 
         if company_id:
-            serialized = serializer(Company.objects.get(id=company_id))
-            return Response(serialized.data)
-
-        query_params = prepare_query_params(request.GET)
-        queryset = cls.apply_filters(Company.objects.filter(is_deleted=False), query_params)
-        serialized = serializer(queryset, many=True)
-=======
-    def get(cls, request, business_name=None, company_id=None):
-        if company_id:
             company = Company.objects.all().not_deleted('business').get(id=company_id)
             serialized = CompanySerializer(company)
             return Response(serialized.data)
-        
-        query_params = prepare_query_params(request.GET)
-        
+
+        query_params = prepare_query_params(request.GET)
         queryset = CompanySerializer.get_default_queryset()
-        
-        queryset = cls.apply_filters(queryset, query_params)
-        
-        serialized = CompanySerializer(queryset, many=True)
->>>>>>> cb12ba79
+        queryset = cls.apply_filters(queryset, query_params)
+        serialized = serializer(queryset, many=True)
+
         return Response(serialized.data)
 
     @staticmethod
