import html2text
from datetime import datetime
from typing import Type, Union

from django.db import connection, models, transaction
from django.db.models import Q, QuerySet
from django.utils import timezone
from django.template.loader import render_to_string
import pytz
from rest_framework import generics, serializers, status
from rest_framework.authentication import BasicAuthentication
from rest_framework.decorators import api_view, authentication_classes, permission_classes
from rest_framework.exceptions import ParseError
from rest_framework.permissions import AllowAny, IsAuthenticated
from rest_framework.response import Response
from rest_framework.views import APIView
from rest_framework_simplejwt.views import TokenObtainPairView
from rest_framework.pagination import PageNumberPagination
from rest_framework.utils.urls import replace_query_param
# from django.views.decorators.cache import cache_page
# from django.utils.decorators import method_decorator

from core_api.constants import ApiSpecialKeys, CacheTime
from core_api.decorators import expect_does_not_exist, expect_key_error
from core_api.exceptions import BadRequestException
from core_api.permissions import CanManageOperators, CanPushFaxNotifications, can_manage_model_basic_permissions
from core_api.queries.bookings import ApiSpecialSqlBookings
from core_api.queries.authorizations import ApiSpecialSqlAuthorizations
from core_api.queries.events import ApiSpecialSqlEvents
from core_api.queries.companies import ApiSpecialSqlCompanies
from core_api.queries.affiliations import ApiSpecialSqlAffiliations
from core_api.queries.operators import ApiSpecialSqlOperators
from core_api.queries.providers import ApiSpecialSqlProviders
from core_api.queries.reports import ApiSpecialSqlReports
from core_api.queries.service_root import ApiSpecialSqlServiceRoot
from core_api.queries.services import ApiSpecialSqlServices
from core_api.queries.insert_note import ApiSpecialSqlInsertNote
from core_api.serializers import CustomTokenObtainPairSerializer, RegisterSerializer
from core_api.services import prepare_query_params
from core_api.services_datamanagement import create_affiliations_wrap, create_agent_wrap, create_booking, create_company, create_event, \
    create_events_wrap, create_offers_wrap, create_operator_wrap, create_payer_wrap, create_provider_wrap, \
    create_recipient_wrap, \
    create_reports_wrap, create_requester_wrap, create_services_wrap, create_service_areas_wrap, create_user, handle_agents_bulk, handle_company_relationships_bulk, handle_events_bulk, handle_rates_bulk, \
    handle_services_bulk, handle_service_areas_bulk, update_event_wrap, \
    update_provider_wrap, \
    update_recipient_wrap, update_user
from core_backend.datastructures import QueryParams
from core_backend.models import Admin, Affiliation, Agent, Authorization, Booking, Business, Category, Company, CompanyRelationship, Contact, Event, \
    Expense, ExtraQuerySet, GlobalSetting, Language, Note, Notification, Offer, Operator, Payer, Provider, Rate, Recipient, Requester, \
    Service, \
    ServiceArea, ServiceRoot, User
from core_backend.notification_builders import build_from_template
from core_backend.serializers.serializers_light import EventLightSerializer
from core_backend.serializers.serializers import AffiliationSerializer, AgentWithCompaniesSerializer, AuthorizationBaseSerializer, \
    AuthorizationSerializer, BookingNoEventsSerializer, BookingSerializer, CategorySerializer, CompanyRelationshipSerializer, CompanyRelationshipWithCompaniesSerializer, \
    CompanyWithParentSerializer, CompanyWithRolesSerializer, EventNoBookingSerializer, EventSerializer, \
    ExpenseSerializer, GlobalSettingSerializer, LanguageSerializer, NoteSerializer, NotificationSerializer, OfferSerializer, OperatorSerializer, \
    PayerSerializer, ProviderSerializer, RecipientSerializer, RequesterSerializer, ServiceRootBaseSerializer, \
    ServiceRootBookingSerializer, ServiceSerializer, ServiceAreaSerializer, UserSerializer
from core_backend.serializers.serializers_create import AdminCreateSerializer, AffiliationCreateSerializer, AgentCreateSerializer, \
    AuthorizationCreateSerializer, CategoryCreateSerializer, CompanyRelationshipCreateSerializer, ExpenseCreateSerializer, GlobalSettingCreateSerializer, \
    LanguageCreateSerializer, NoteCreateSerializer, NotificationCreateSerializer, OfferCreateSerializer, \
    OperatorCreateSerializer, \
    PayerCreateSerializer, RecipientCreateSerializer, ServiceCreateSerializer, ServiceAreaCreateSerializer, ServiceRootCreateSerializer, \
    UserCreateSerializer
from core_backend.serializers.serializers_patch import EventPatchSerializer
from core_backend.serializers.serializers_update import AuthorizationUpdateSerializer, BookingUpdateSerializer, \
    CategoryUpdateSerializer, CompanyRelationshipUpdateSerializer, CompanyUpdateSerializer, ExpenseUpdateSerializer, GlobalSettingUpdateSerializer, LanguageUpdateSerializer, \
    OfferUpdateSerializer, ProviderUpdateSerializer, RecipientUpdateSerializer, ServiceAreaUpdateSerializer, ServiceRootUpdateSerializer
from core_backend.services.concord.concord_interfaces import FaxPushNotification, FaxStatusCode
from core_backend.services.core_services import filter_params, is_extendable
from core_backend.settings import VERSION_FILE_DIR
from django.core.mail import BadHeaderError, send_mail, EmailMultiAlternatives
from django.http import HttpResponse, JsonResponse
from django.conf import settings

class CustomTokenObtainPairView(TokenObtainPairView):
    serializer_class = CustomTokenObtainPairSerializer


class RegisterView(generics.CreateAPIView):
    queryset = User.objects.filter(is_deleted=False)
    permission_classes = (AllowAny,)
    serializer_class = RegisterSerializer


class UserViewSet(generics.ListAPIView):
    queryset = User.objects.filter(is_deleted=False)
    permission_classes = (AllowAny,)
    serializer_class = UserSerializer

class StandardResultsSetPagination(PageNumberPagination):
    page_size = 25
    page_size_query_param = 'page_size'
    max_page_size = 100
    page_query_param = 'page'

@api_view(['POST'])
@transaction.atomic
@permission_classes([AllowAny])
def register_user(request):
    serializer = UserCreateSerializer(data=request.data)
    serializer.is_valid(raise_exception=True)
    user = serializer.create()
    return Response(user.id, status=status.HTTP_201_CREATED)


@api_view(['GET'])
def get_routes(request):
    routes = [
        'token/',
        'register/',
        'token/refresh/'
    ]
    return Response(['api/v1/' + r for r in routes])


@api_view(['GET'])
@permission_classes([IsAuthenticated])
def manage_users(request):
    users = User.objects.filter(is_deleted=False)

    # Get filters
    email = request.query_params.get('email')
    first_name = request.query_params.get('first_name')
    last_name = request.query_params.get('last_name')

    # Filter
    if email:
        users = users.filter(email__icontains=email)
    if first_name:
        users = users.filter(first_name__icontains=first_name)
    if last_name:
        users = users.filter(last_name__icontains=last_name)

    serialized = UserSerializer(users, many=True)
    return Response(serialized.data)


@api_view(['GET', 'POST'])
@permission_classes([IsAuthenticated])
def test_end_point(request):
    if request.method == 'GET':
        data = f"Congratulation {request.user}, your API just responded to GET request"
        return Response({'response': data}, status=status.HTTP_200_OK)
    elif request.method == 'POST':
        text = request.POST.get('text')
        data = f'Congratulation your API just responded to POST request with text: {text}'
        return Response({'response': data}, status=status.HTTP_200_OK)
    return Response({}, status.HTTP_400_BAD_REQUEST)


@api_view(['GET'])
def get_version(request):
    try:
        with open(VERSION_FILE_DIR, 'r') as f:
            return Response(f.readline().strip('\n'))
    except FileNotFoundError:
        return Response("unknown")


@api_view(['GET'])
@permission_classes([IsAuthenticated, can_manage_model_basic_permissions(Business._meta.model_name)])
def search_bookings(request):
    # This view was made for the interpretation business alone and is not meant to be used in a generic application
    # without making the proper modifications

    person_query = Q(is_deleted=False)
    first_name = request.GET.get('first_name')
    last_name = request.GET.get('last_name')

    if first_name and not last_name:
        person_query &= (Q(first_name__icontains=first_name) | Q(last_name__icontains=first_name))

    elif first_name:
        person_query &= Q(first_name__icontains=first_name)

    if last_name:
        person_query &= Q(last_name__icontains=last_name)

    eligible_users = UserSerializer.get_default_queryset().filter(person_query)
    eligible_services = ServiceSerializer.get_default_queryset().filter(
        is_deleted=False,
        provider__user__in=eligible_users,
    )
    eligible_affiliations = AffiliationSerializer.get_default_queryset().filter(
        is_deleted=False,
        recipient__user__in=eligible_users,
    )
    eligible_events = EventSerializer.get_default_queryset().filter(
        is_deleted=False,
        affiliates__in=eligible_affiliations,
    )

    booking_query = Q(is_deleted=False) & (Q(services__in=eligible_services) | Q(events__in=eligible_events))

    queryset = (BookingSerializer
                .get_default_queryset()
                .filter(booking_query)
                .distinct('id')
                )

    if date := request.GET.get('date'):
        queryset_dob_filtered = Booking.objects.all().filter(
            events__affiliates__recipient__user__date_of_birth__contains=date,
        )
        queryset_doi_filtered = queryset.filter_by_extra(
            related_prefix='events__',
            date_of_injury__contains=date,
        )

        queryset = queryset_dob_filtered.union(queryset_doi_filtered)

    if booking_public_id := request.GET.get('booking_id'):
        queryset = queryset.filter(public_id__contains=booking_public_id)
    
    queryset = queryset.values('id','events__affiliates__recipient__user__first_name', 'events__affiliates__recipient__user__last_name', 'events__affiliates__recipient__user__date_of_birth', 'events__arrive_at', 'events__id', 'public_id')
    serialized = BookingSerializer(queryset, many=True)
    return Response(serialized.__dict__['instance'])

def send_email_bookings(event, language, booking):
    email_recipient = []
    name_of_greet = ""
    interpreter_assigned = ""
    interpreter = ""

    if(len(list(event.requester.user.contacts.all().values('email'))) <= 0 and len(list(booking.companies.all()[0].contacts.all().values('email'))) > 0):
        name_of_greet = booking.companies.all()[0].name
        email_recipient.append(list(booking.companies.all()[0].contacts.all().values_list('email', flat=True)))
    elif(len(list(event.requester.user.contacts.all().values('email'))) > 0):
        name_of_greet = f"{event.requester.user.first_name} {event.requester.user.last_name}"
        email_recipient.append(list(event.requester.user.contacts.all().values_list('email', flat=True)))
    pst_timezone = pytz.timezone('US/Pacific')
    start_at_pst = event.start_at.astimezone(pst_timezone).strftime('%Y-%m-%d %I:%M %p')

    if(len(list(booking.services.all())) > 0):
        interpreter_assigned = f"An interpreter as already been assigned ({booking.services.all()[0].provider.user.first_name} {booking.services.all()[0].provider.user.last_name})."
        interpreter = f"{booking.services.all()[0].provider.user.first_name} {booking.services.all()[0].provider.user.last_name}"
    else:
        interpreter_assigned = "There's no interpreter assigned at this time."
        interpreter = "(No Interpreter Assigned)"

    html_content = render_to_string("create_booking_advise.html", {
        'interpreter': interpreter,
        'interpreter_assigned': interpreter_assigned, 
        'name_of_greet': name_of_greet,
        'language': language.name,
        'agent': f"{event.agents.all()[0].user.first_name} {event.agents.all()[0].user.last_name}",
        'patient': f"{event.affiliates.all()[0].recipient.user.first_name} {event.affiliates.all()[0].recipient.user.last_name}", 
        'dob': event.affiliates.all()[0].recipient.user.date_of_birth, 
        'requester': f"{event.requester.user.first_name} {event.requester.user.last_name}", 
        'datetime': start_at_pst,
        'ref': booking.public_id,
        'modality': booking.service_root.categories.all()[0].description,
        'type': event.description,
        'office': booking.companies.all()[0].name,
        'address': str(list(booking.companies.all()[0].locations.values_list('address', flat=True))).replace('[', '').replace(']', '').replace("'", "")
    })
    subject = f"Interpretation for {event.affiliates.all()[0].recipient.user.first_name} {event.affiliates.all()[0].recipient.user.last_name} - {event.description} - {booking.public_id} "
    message = html_content
    from_email = settings.EMAIL_HOST_USER
    recipient = email_recipient[0]
    
    plain_text = html2text.HTML2Text()
    plain_text.ignore_links = True
    html_plain_text = plain_text.handle(html_content)

<<<<<<< HEAD
    if(recipient == "mzamaniego@boomeranghc.com"):
=======
    if (recipient == "mzamaniego@boomeranghc.com"):
>>>>>>> 31c48817
        if subject and message and from_email:
            try:
                msg = EmailMultiAlternatives(subject, message, from_email, to=recipient)
                msg.attach_alternative(message, "text/html")
                msg.send()

                html_plain_text = html_plain_text.replace("'", "").replace("*", "")
                email_patient = str(list(event.requester.user.contacts.all().values_list('email', flat=True))).replace('[', '').replace(']', '').replace("'", "")
                user_address = str(list(event.affiliates.values_list('recipient__user__location__address', flat=True))).replace('[', '').replace(']', '').replace("'", "")

                with connection.cursor() as cursor:
                    ApiSpecialSqlInsertNote.query_insert_note(
                        cursor,
                        datetime.now(),
                        f"{subject}\n {email_patient}\n {user_address}\n {html_plain_text}",
                        booking.id
                    )

            except BadHeaderError:
                return JsonResponse({'error': 'Invalid header found.'}, status=400)
        else:
            # In reality we'd use a form class
            # to get proper validation errors.
            return JsonResponse({'error': 'Make sure all fields are entered and valid.'}, status=400)


@api_view(['POST'])
@authentication_classes([BasicAuthentication])
@permission_classes([CanPushFaxNotifications])
@transaction.atomic
def handle_fax_push_notification(request):
    data = FaxPushNotification.from_request_data(request.data)

    if data.job_status_id not in (FaxStatusCode.SUCCESS, FaxStatusCode.FAILURE):
        print(f'Fax job {data.job_id} is still in progress', data.__dict__)
        return Response(status=status.HTTP_204_NO_CONTENT)

    notification = Notification.objects.get(job_id=data.job_id)
    notification.status = (
        Notification.Status.SENT
        if data.job_status_id == FaxStatusCode.SUCCESS
        else Notification.Status.FAILED
    )
    notification.status_message = data.status_description
    notification.sent_at = timezone.now()  # Notice that this is not the actual time of sending
    notification.save()

    print(f'Fax job {data.job_id} has been processed', data.__dict__)

    return Response(status=status.HTTP_204_NO_CONTENT)


def basic_view_manager(model: Type[models.Model], serializer: Type[serializers.ModelSerializer]):
    class ManageModel(APIView):
        permission_classes = [IsAuthenticated, can_manage_model_basic_permissions(model._meta.model_name)]

        @staticmethod
        def apply_nested_filters(queryset: Union[QuerySet[model], ExtraQuerySet[model]], nested_params: QueryParams):
            return queryset.filter(**nested_params.to_dict())

        @classmethod
        def apply_filters(cls, queryset: Union[QuerySet[model], ExtraQuerySet[model]], params: QueryParams):
            base_params, extra_params, nested_params = filter_params(model, params)

            if not base_params.is_empty():
                queryset = queryset.filter(**base_params.to_dict())

            if is_extendable(model) and not extra_params.is_empty():
                queryset = queryset.filter_by_extra_query_params(extra_params)

            if not nested_params.is_empty():
                queryset = cls.apply_nested_filters(queryset, nested_params)

            return queryset.distinct()

        @classmethod
        def filter_related_per_deleted(cls, queryset: QuerySet[model]):
            pass

        @classmethod
        def get(cls, request):
            query_params = prepare_query_params(request.GET)
            queryset = cls.apply_filters(model.objects.filter(is_deleted=False), query_params)
            serialized = serializer(queryset, many=True)
            return Response(serialized.data)

    return ManageModel


def user_subtype_view_manager(model: Type[models.Model], serializer: Type[serializers.ModelSerializer]):
    class ManageUserSubtypeModel(basic_view_manager(model, serializer)):
        @staticmethod
        def apply_nested_filters(queryset: Union[QuerySet[model], ExtraQuerySet[model]], nested_params: QueryParams):
            # do not apply by default
            return queryset

        @classmethod
        def apply_filters(cls, queryset, params):
            base_params, extra_params, nested_params = filter_params(model, params)

            if not base_params.is_empty():
                queryset = queryset.filter(**base_params.to_dict())

            user_params, extra_params, _ = filter_params(User, extra_params)
            if not user_params.is_empty():
                queryset = queryset.filter(**user_params.to_dict('user__'))

            if is_extendable(model) and not extra_params.is_empty():
                queryset = queryset.filter_by_extra_query_params(extra_params)

            queryset = cls.apply_nested_filters(queryset, nested_params)

            return queryset

        @classmethod
        def filter_related_per_deleted(cls, queryset: QuerySet[model]):
            return queryset.filter(
                user__in=User.objects.not_deleted(),
            )

    return ManageUserSubtypeModel

class ManageGlobalSettings(basic_view_manager(GlobalSetting, GlobalSettingSerializer)):

    @classmethod
    @expect_does_not_exist(GlobalSetting)
    def get(cls, request, global_setting_id=None):
        if global_setting_id:
            setting = GlobalSetting.objects.all().get(client=global_setting_id)
            serialized = GlobalSettingSerializer(setting)
            return Response(serialized.data)

        query_params = prepare_query_params(request.GET)

        queryset = GlobalSettingSerializer.get_default_queryset()

        queryset = cls.apply_filters(queryset, query_params)
        serialized = GlobalSettingSerializer(queryset, many=True)
        
        return Response(serialized.data)

    @staticmethod
    @transaction.atomic
    @expect_does_not_exist(GlobalSetting)
    def post(request, business_name = None):
        rates_datalist = request.data.pop(ApiSpecialKeys.RATES_DATALIST, [])
        business_name = request.data.pop(ApiSpecialKeys.BUSINESS)

        serializer = GlobalSettingCreateSerializer(data=request.data)
        serializer.is_valid(raise_exception=True)

        setting_id = serializer.create(business_name)

        response = {"global_setting_id": setting_id}

        if (rates_datalist.__len__() > 0):
            rates_ids = handle_rates_bulk(rates_datalist, business_name, global_setting_id=setting_id)
            response["rates_ids"] = rates_ids

        return Response(response, status=status.HTTP_201_CREATED)

    @staticmethod
    @transaction.atomic
    @expect_does_not_exist(GlobalSetting)
    def put(request, global_setting_id=None):
        rates_datalist = request.data.pop(ApiSpecialKeys.RATES_DATALIST, [])
        business_name = request.data.pop(ApiSpecialKeys.BUSINESS)

        setting = GlobalSetting.objects.get(client=global_setting_id)
        setting_id = setting.id
        serializer = GlobalSettingUpdateSerializer(data=request.data)
        serializer.is_valid(raise_exception=True)
        serializer.update(setting, business_name)

        if (rates_datalist.__len__() > 0):
            handle_rates_bulk(rates_datalist, business_name, global_setting_id=setting_id)

        return Response(status=status.HTTP_204_NO_CONTENT)

class ManageUsers(basic_view_manager(User, UserSerializer)):

    pagination_class = StandardResultsSetPagination

    @classmethod
    @expect_does_not_exist(User)
    def get(cls, request, user_id=None):
        if user_id:
            user = User.objects.all().get(id=user_id)
            serialized = UserSerializer(user)
            return Response(serialized.data)

        query_params = prepare_query_params(request.GET)

        queryset = UserSerializer.get_default_queryset()

        queryset = cls.apply_filters(queryset, query_params)
    
        # Check for pagination parameters
        if 'page' in request.GET or 'page_size' in request.GET:
            # Apply pagination
            paginator = cls.pagination_class()
            paginated_queryset = paginator.paginate_queryset(queryset, request)
            serialized = UserSerializer(paginated_queryset, many=True)
            return paginator.get_paginated_response(serialized.data)
        else:
            # No pagination parameters, return all results
            queryset = cls.apply_filters(queryset, query_params)
            serialized = UserSerializer(queryset, many=True)
            return Response(serialized.data)

    @staticmethod
    @transaction.atomic
    def post(request, business_name=None):
        """
        Create a new user, by default assign them a recipient role and an affiliation to null
        Said assignment can be avoided by setting _recipient_data and (or both) _affiliation_datalist to empty ({} or [])
        respectively
        """
        # Create user
        # Extract roles data before the serializer deals with it
        agent_data = request.data.pop(ApiSpecialKeys.AGENT_DATA, None)

        operator_data = request.data.pop(ApiSpecialKeys.OPERATOR_DATA, None)

        payer_data = request.data.pop(ApiSpecialKeys.PAYER_DATA, {
            "companies": [],
            "method": '',
        })

        provider_data = request.data.pop(ApiSpecialKeys.PROVIDER_DATA, None)

        recipient_data = request.data.pop(ApiSpecialKeys.RECIPIENT_DATA, {
            "companies": [],
            "notes": [],
        })

        requester_data = request.data.pop(ApiSpecialKeys.REQUESTER_DATA, {
            "companies": [],
        })

        user_id = create_user(
            request.data
        ) 

        response = {"user_id": user_id}

        if agent_data:
            agent_id = create_agent_wrap(
                data=agent_data,
                user_id=user_id,
                business_name=business_name,
            )

            response["agent_id"] = agent_id

        if operator_data:
            operator_id = create_operator_wrap(
                operator_data,
                user_id=user_id,
            )

            response["operator_id"] = operator_id

        if payer_data:
            payer_id = create_payer_wrap(
                payer_data,
                user_id=user_id,
            )

            response["payer_id"] = payer_id

        if provider_data:
            service_datalist = provider_data.pop(ApiSpecialKeys.SERVICE_DATALIST, None)
            service_area_datalist = provider_data.pop(ApiSpecialKeys.SERVICE_AREA_DATALIST, None)

            provider_id = create_provider_wrap(
                provider_data,
                business_name=business_name,
                user_id=user_id,
            )

            if service_datalist:
                service_ids = create_services_wrap(
                    service_datalist,
                    business_name,
                    provider_id=provider_id,
                )
                response["service_ids"] = service_ids

            if service_area_datalist:
                service_area_ids = create_service_areas_wrap(
                    service_area_datalist,
                    provider_id=provider_id,
                )
                response["service_area_ids"] = service_area_ids

            response["provider_id"] = provider_id

        if recipient_data:
            # Create recipient and affiliation
            # Extract affiliation data before the serializer deals with it
            affiliation_datalist = recipient_data.pop(ApiSpecialKeys.AFFILIATION_DATALIST, [{"company": None}])

            recipient_id = create_recipient_wrap(
                recipient_data,
                business_name,
                user_id=user_id
            )

            affiliation_ids = create_affiliations_wrap(
                affiliation_datalist,
                business_name,
                recipient_id=recipient_id
            )

            response["recipient_id"] = recipient_id
            response["affiliation_ids"] = affiliation_ids

        if requester_data:
            requester_id = create_requester_wrap(
                requester_data,
                business_name,
                user_id=user_id
            )

            response["requester_id"] = requester_id


        # Respond with complex ids object
        return Response(response, status=status.HTTP_201_CREATED)

    @staticmethod
    @transaction.atomic
    @expect_does_not_exist(User)
    @expect_does_not_exist(Contact)
    @expect_does_not_exist(Recipient)
    def put(request, user_id=None):
        """
        Update a user; if _provider_data or _recipient_data provided, update them too
        """
        # Update user
        # Extract management data before the serializer deals with it
        business_name = request.data.pop(ApiSpecialKeys.BUSINESS, None)
        provider_data = request.data.pop(ApiSpecialKeys.PROVIDER_DATA, None)
        recipient_data = request.data.pop(ApiSpecialKeys.RECIPIENT_DATA, None)

        user = User.objects.get(id=user_id)
        update_user(
            request.data,
            user_instance=user
        )

        # Update provider
        if provider_data:
            service_datalist = provider_data.pop(ApiSpecialKeys.SERVICE_DATALIST, None)
            service_area_datalist = provider_data.pop(ApiSpecialKeys.SERVICE_AREA_DATALIST, None)

            update_provider_wrap(
                provider_data,
                business_name,
                user_id,
                provider_instance=user.as_provider
            )

            if service_datalist:
                handle_services_bulk(
                    service_datalist,
                    business_name,
                    provider_id=user.as_provider.id,
                )
            
            if service_area_datalist:
                handle_service_areas_bulk(
                    service_area_datalist,
                    provider_id=user.as_provider.id,
                )

        # Update recipient
        if recipient_data:
            update_recipient_wrap(
                recipient_data,
                business_name,
                user_id,
                recipient_instance=user.as_recipient
            )

        # Done
        return Response(status=status.HTTP_204_NO_CONTENT)

    @staticmethod
    @transaction.atomic
    def delete(request, user_id=None):
        user = User.objects.get(id=user_id)
        user.is_deleted = True
        user.save()
        return Response(status=status.HTTP_204_NO_CONTENT)


class ManageAgents(user_subtype_view_manager(Agent, AgentWithCompaniesSerializer)):
    @staticmethod
    @transaction.atomic
    @expect_key_error
    @expect_does_not_exist(Agent)
    def post(request, business_name=None):
        serializer = AgentCreateSerializer(data=request.data)
        serializer.is_valid(raise_exception=True)
        agent = serializer.create(business_name)
        return Response(agent.id, status=status.HTTP_201_CREATED)

    @classmethod
    def get(cls, request, buisiness_name=None, agent_id=None):
        if agent_id:
            agent = Agent.objects.all().not_deleted('user').get(id=agent_id)
            serialized = AgentWithCompaniesSerializer(agent)
            return Response(serialized.data)

        query_params = prepare_query_params(request.GET)

        queryset = AgentWithCompaniesSerializer.get_default_queryset()

        queryset = cls.apply_filters(queryset, query_params)

        serialized = AgentWithCompaniesSerializer(queryset, many=True)
        return Response(serialized.data)

class ManageAdmin(basic_view_manager(Admin, AdminCreateSerializer)):
    @staticmethod
    @transaction.atomic
    @expect_key_error
    @expect_does_not_exist(Admin)
    def post(request, business_name=None):
        serializer = AdminCreateSerializer(data=request.data)
        serializer.is_valid(raise_exception=True)
        admin = serializer.create(business_name)
        return Response(admin.id, status=status.HTTP_201_CREATED)

    @classmethod
    def get(cls, request, buisiness_name=None, admin_id=None):
        if admin_id:
            admin = Admin.objects.all().not_deleted('user').get(id=admin_id)
            return Response(admin.data)

        query_params = prepare_query_params(request.GET)

        queryset = Admin.objects.all()

        queryset = cls.apply_filters(queryset, query_params)

        serialized = Admin(queryset, many=True)
        return Response(serialized.data)

class ManageOperators(user_subtype_view_manager(Operator, OperatorSerializer)):
    permission_classes = [CanManageOperators]
    @staticmethod
    def apply_nested_filters(queryset, nested_params):
        if nested_params.is_empty():
            return queryset

        service_params, extra_params, _ = filter_params(Service, nested_params.get('services', {}))
        if not service_params.is_empty():
            queryset = queryset.filter(**service_params.to_dict('services__'))

        if not extra_params.is_empty():
            queryset = queryset.filter_by_extra_query_params(extra_params, related_prefix='services')

        return queryset
    
    @staticmethod
    @transaction.atomic
    @expect_key_error
    @expect_does_not_exist(Operator)
    def post(request, business_name=None):
        serializer = OperatorCreateSerializer(data=request.data)
        serializer.is_valid(raise_exception=True)
        operator = serializer.create()
        return Response(operator.id, status=status.HTTP_201_CREATED)

    @classmethod
    @expect_does_not_exist(Operator)
    # @method_decorator(cache_page(CacheTime.DAY))
    def get(cls, request, business_name=None, operator_id=None):

        query_param_id = request.GET.get('id', None)
        query_operator_id = operator_id if operator_id is not None else query_param_id

        try:
            query_param_page_size = int(request.GET.get('page_size', '-1'))
        except:
            raise ParseError(detail='invalid "page_size" in the query parameters', code=None)

        try:
            query_param_page = int(request.GET.get('page', '1'))
        except:
            raise ParseError(detail='invalid "page" in the query parameters', code=None)

        offset = ((query_param_page - 1) * query_param_page_size) if (query_param_page_size > 0 and query_param_page > 0) else 0

        with connection.cursor() as cursor:
            result = ApiSpecialSqlOperators.get_operator_sql(
                cursor,
                query_operator_id,
                query_param_page_size,
                offset
            )

        if query_param_page_size > 0:
            with connection.cursor() as cursor:
                count = ApiSpecialSqlOperators.get_operator_count_sql(
                    cursor,
                    query_operator_id
                )

            next_page = query_param_page + 1 if (count > (query_param_page_size * query_param_page)) else None
            if next_page is not None:
                next_page = replace_query_param(request.build_absolute_uri(), 'page', next_page)

            previous_page = query_param_page - 1 if query_param_page > 1 else None
            if previous_page is not None:
                previous_page = replace_query_param(request.build_absolute_uri(), 'page', previous_page)

            return Response({
                'count': count,
                'next': next_page,
                'previous': previous_page,
                'results': result
            })

        if (query_operator_id is not None):
            return Response(result[0])

        return Response(result)
    


class ManagePayers(user_subtype_view_manager(Payer, PayerSerializer)):
    @staticmethod
    @transaction.atomic
    @expect_key_error
    @expect_does_not_exist(Payer)
    def post(request):
        serializer = PayerCreateSerializer(data=request.data)
        serializer.is_valid(raise_exception=True)
        payer = serializer.create()
        return Response(payer.id, status=status.HTTP_201_CREATED)

    @classmethod
    def get(cls, request, buisiness_name=None, payer_id=None):
        if payer_id:
            payer = Payer.objects.all().not_deleted('user').get(id=payer_id)
            serialized = PayerSerializer(payer)
            return Response(serialized.data)

        query_params = prepare_query_params(request.GET)

        queryset = PayerSerializer.get_default_queryset()

        queryset = cls.apply_filters(queryset, query_params)

        serialized = PayerSerializer(queryset, many=True)
        return Response(serialized.data)



class ManageProviders(user_subtype_view_manager(Provider, ProviderSerializer)):

    pagination_class = StandardResultsSetPagination

    @staticmethod
    def apply_nested_filters(queryset, nested_params):
        if nested_params.is_empty():
            return queryset

        service_params, extra_params, _ = filter_params(Service, nested_params.get('services', {}))
        if not service_params.is_empty():
            queryset = queryset.filter(**service_params.to_dict('services__'))

        if not extra_params.is_empty():
            queryset = queryset.filter_by_extra_query_params(extra_params, related_prefix='services')

        return queryset

    @classmethod
    @expect_does_not_exist(Provider)
    def get(cls, request, business_name=None, provider_id=None):
        query_param_field_to_sort = request.GET.get('field_to_sort', None)
        query_param_order_to_sort = request.GET.get('order_to_sort', None)
        query_param_id = request.GET.get('id', None)
        query_param_first_name = request.GET.get('first_name', None)
        query_param_last_name = request.GET.get('last_name', None)
        
        query_provider_id = provider_id if provider_id is not None else query_param_id
        query_field_to_sort = 'provider_user.first_name'
        query_order_to_sort = 'DESC' if query_param_order_to_sort == 'asc' else 'ASC'
            
        try:
            query_param_page_size = int(request.GET.get('page_size', '-1'))
        except:
            raise ParseError(detail='invalid "page_size" in the query parameters', code=None)

        try:
            query_param_page = int(request.GET.get('page', '1'))
        except:
            raise ParseError(detail='invalid "page" in the query parameters', code=None)

        offset = ((query_param_page - 1) * query_param_page_size) if (query_param_page_size > 0 and query_param_page > 0) else 0
        
        with connection.cursor() as cursor:
            result = ApiSpecialSqlProviders.get_provider_sql(
                cursor,
                query_provider_id,
                query_param_page_size,
                offset,
                query_param_first_name,
                query_param_last_name,
                query_field_to_sort,
                query_order_to_sort
            )

        if query_param_page_size > 0:
            with connection.cursor() as cursor:
                count = ApiSpecialSqlProviders.get_provider_count_sql(
                    cursor,
                    query_provider_id,
                    query_param_first_name,
                    query_param_last_name,
                )

            next_page = query_param_page + 1 if (count > (query_param_page_size * query_param_page)) else None
            if next_page is not None:
                next_page = replace_query_param(request.build_absolute_uri(), 'page', next_page)

            previous_page = query_param_page - 1 if query_param_page > 1 else None
            if previous_page is not None:
                previous_page = replace_query_param(request.build_absolute_uri(), 'page', previous_page)

            return Response({
                'count': count,
                'next': next_page,
                'previous': previous_page,
                'results': result
            })
            
        if (query_provider_id is not None):
            return Response(result[0])
        
        return Response(result)

    @staticmethod
    @transaction.atomic
    @expect_does_not_exist(Provider)
    def put(request, provider_id=None):
        provider = Provider.objects.get(id=provider_id)
        business = request.data.pop(ApiSpecialKeys.BUSINESS)
        serializer = ProviderUpdateSerializer(data=request.data)
        serializer.is_valid(raise_exception=True)
        serializer.update(provider, business)
        return Response(status=status.HTTP_204_NO_CONTENT)


class ManageRecipients(user_subtype_view_manager(Recipient, RecipientSerializer)):
    @classmethod
    def get(cls, request, business_name=None, recipient_id=None):
        if recipient_id:
            recipient = Recipient.objects.all().not_deleted('user').get(id=recipient_id)
            serialized = RecipientSerializer(recipient)
            return Response(serialized.data)

        query_params = prepare_query_params(request.GET)

        queryset = RecipientSerializer.get_default_queryset()

        queryset = cls.apply_filters(queryset, query_params)

        serialized = RecipientSerializer(queryset, many=True)
        return Response(serialized.data)

    @staticmethod
    @transaction.atomic
    @expect_key_error
    @expect_does_not_exist(Recipient)
    def post(request, business_name=None):
        serializer = RecipientCreateSerializer(data=request.data)
        serializer.is_valid(raise_exception=True)
        recipient = serializer.create(business_name)
        return Response(recipient.id, status=status.HTTP_201_CREATED)

    @staticmethod
    @transaction.atomic
    @expect_does_not_exist(Recipient)
    def put(request, recipient_id=None):
        recipient = Recipient.objects.get(id=recipient_id)
        business = request.data.pop(ApiSpecialKeys.BUSINESS)
        serializer = RecipientUpdateSerializer(data=request.data)
        serializer.is_valid(raise_exception=True)
        serializer.update(recipient, business)
        return Response(status=status.HTTP_204_NO_CONTENT)


class ManageRequesters(user_subtype_view_manager(Requester, RequesterSerializer)):
    @classmethod
    @expect_does_not_exist(Requester)
    def get(cls, request, business_name=None, requester_id=None):
        if requester_id:
            requester = Requester.objects.all().not_deleted('user').get(id=requester_id)
            serialized = RequesterSerializer(requester)
            return Response(serialized.data)

        query_params = prepare_query_params(request.GET)

        queryset = RequesterSerializer.get_default_queryset()

        queryset = cls.apply_filters(queryset, query_params)

        serialized = RequesterSerializer(queryset, many=True)
        return Response(serialized.data)


class ManageAffiliations(basic_view_manager(Affiliation, AffiliationSerializer)):
    @staticmethod
    def apply_nested_filters(queryset, nested_params):
        recipient_params = nested_params.pop('recipient')
        if recipient_params:
            base_params, extra_params, _ = filter_params(Recipient, recipient_params)

            if not base_params.is_empty():
                queryset = queryset.filter(**base_params.to_dict('recipient__'))

            user_params, extra_params, _ = filter_params(User, extra_params)
            if not user_params.is_empty():
                queryset = queryset.filter(**user_params.to_dict('recipient__user__'))

            if is_extendable(Recipient) and not extra_params.is_empty():
                queryset = queryset.filter_by_extra_query_params(extra_params, related_prefix='recipient')

        company_params = nested_params.pop('company')
        if company_params:
            base_params, extra_params, _ = filter_params(Company, company_params)

            if not base_params.is_empty():
                queryset = queryset.filter(**base_params.to_dict('company__'))

            if is_extendable(Company) and not extra_params.is_empty():
                queryset = queryset.filter_by_extra_query_params(extra_params, related_prefix='company')

        return queryset

    @classmethod
    @expect_does_not_exist(Affiliation)
    # @method_decorator(cache_page(10 * CacheTime.MINUTE))
    def get(cls, request, affiliation_id=None):
        if affiliation_id:
            affiliation = Affiliation.objects.all().not_deleted('user').get(id=affiliation_id)
            serialized = AffiliationSerializer(affiliation)
            return Response(serialized.data)

        query_params = prepare_query_params(request.GET)

        queryset = AffiliationSerializer.get_default_queryset()

        queryset = cls.apply_filters(queryset, query_params)

        serialized = AffiliationSerializer(queryset, many=True)
        
        with connection.cursor() as cursor:
            cursor.execute(ApiSpecialSqlAffiliations.get_affiliations_sql())
            event = cursor.fetchone()[0]
            
        return Response(event)


    @staticmethod
    @transaction.atomic
    @expect_key_error
    @expect_does_not_exist(Affiliation)
    def post(request, business_name=None):
        serializer = AffiliationCreateSerializer(data=request.data)
        serializer.is_valid(raise_exception=True)
        affiliation = serializer.create(business_name)
        return Response(affiliation.id, status=status.HTTP_201_CREATED)

def validator_type(value):
    return (value[-1]['payer_company_type'] == 'insurance' and value[-1]['payer'] is not None and value[-1]['payer_company'] is not None) or \
            (value[-1]['payer_company_type'] == 'agency' and value[-1]['payer'] is not None and value[-1]['payer_company'] is not None) or \
            (value[-1]['payer_company_type'] == 'lawfirm' and value[-1]['payer'] is not None and value[-1]['payer_company'] is not None) or \
            (value[-1]['payer_company_type'] == 'clinic' and value[-1]['payer_company'] is not None) or \
            (value[-1]['payer_company_type'] == 'patient' and value[-1]['payer'] is not None)

def validator_short_type(value):
    return (value[-1]['payer_company_type'] == 'insurance' and value[-1]['payer'] is not None and value[-1]['payer_company'] is not None) or \
            (value[-1]['payer_company_type'] == 'agency' and value[-1]['payer'] is not None and value[-1]['payer_company'] is not None) or \
            (value[-1]['payer_company_type'] == 'lawfirm' and value[-1]['payer'] is not None and value[-1]['payer_company'] is not None)

def validator_claim_number(value):
    if(value[-1].__contains__('claim_number')):
        return value[-1]['claim_number']
    else:
        return None

class ManageBooking(basic_view_manager(Booking, BookingSerializer)):
    @classmethod
    # @method_decorator(cache_page(10 * CacheTime.MINUTE))
    def get(cls, request, business_name=None, booking_id=None):
        query_param_id = request.GET.get('id', None)
        query_param_parent_id = request.GET.get('parent[id]', None)
        query_booking_id = booking_id if booking_id is not None else query_param_id

        try:
            query_param_page_size = int(request.GET.get('page_size', '-1'))
        except:
            raise ParseError(detail='invalid "page_size" in the query parameters', code=None)

        try:
            query_param_page = int(request.GET.get('page', '1'))
        except:
            raise ParseError(detail='invalid "page" in the query parameters', code=None)

        offset = ((query_param_page - 1) * query_param_page_size) if (query_param_page_size > 0 and query_param_page > 0) else 0

        with connection.cursor() as cursor:
            if query_param_parent_id is None:
                result = ApiSpecialSqlBookings.get_booking_sql(
                    cursor,
                    query_booking_id,
                    query_param_page_size,
                    offset,
                    query_param_parent_id
                )
            else:
                result = ApiSpecialSqlBookings.get_bookings_sql(
                    cursor,
                    query_booking_id,
                    query_param_page_size,
                    offset,
                    query_param_parent_id
                )

        if query_param_page_size > 0:
            with connection.cursor() as cursor:
                count = ApiSpecialSqlBookings.get_booking_count_sql(
                    cursor,
                    query_booking_id,
                    query_param_parent_id
                )

            next_page = query_param_page + 1 if (count > (query_param_page_size * query_param_page)) else None
            if next_page is not None:
                next_page = replace_query_param(request.build_absolute_uri(), 'page', next_page)

            previous_page = query_param_page - 1 if query_param_page > 1 else None
            if previous_page is not None:
                previous_page = replace_query_param(request.build_absolute_uri(), 'page', previous_page)

            return Response({
                'count': count,
                'next': next_page,
                'previous': previous_page,
                'results': result
            })
        
        if query_booking_id:
            return Response(result[0])

        return Response(result)

    @staticmethod
    @transaction.atomic
    @expect_key_error
    def post(request, business_name):
        target_language_alpha3 = request.data.get('target_language_alpha3')
        group_booking = request.data.get('group_booking', None)
        event_datalist = request.data.pop(ApiSpecialKeys.EVENT_DATALIST, [])
        offer_datalist = request.data.pop(ApiSpecialKeys.OFFER_DATALIST, [])
        company_type_validation = validator_type(event_datalist)
        company_type_short_validation = validator_short_type(event_datalist)

        booking_id = create_booking(request.data, business_name, request.user)
        
        booking = Booking.objects.get(id=booking_id)
        
        if event_datalist[0]['payer_company_type'] == 'noPayer':
            booking.status = "closed"
        
        elif event_datalist[-1].__contains__('authorizations'):
            def representation_services(repr):
                    authorization = Authorization.objects.get(id=repr)
                    return authorization.status
            auth = map(representation_services, event_datalist[-1]['authorizations'])
            list_auth = list(auth)

            if list_auth.__contains__('ACCEPTED') and company_type_short_validation:
                booking.status = "authorized"
            elif list_auth.__contains__('OVERRIDE') and company_type_short_validation:
                booking.status = "override"
            elif validator_claim_number(event_datalist) is not None and company_type_validation and booking.services.exists() == True:
                booking.status = "booked"
            else:
                booking.status = "pending"

        elif validator_claim_number(event_datalist) is not None and company_type_validation and booking.services.exists() == True:
            booking.status = "booked"

        else:
            booking.status = "pending"
            
        booking.save()

        event_ids = create_events_wrap(
            datalist=event_datalist,
            business=business_name,
            booking_id=booking_id,
            group_booking=group_booking
        )

        offer_ids = create_offers_wrap(
            datalist=offer_datalist,
            business=business_name,
            booking_id=booking_id,
        )

        event = Event.objects.get(booking__id=booking_id)

        language = Language.objects.get(alpha3=target_language_alpha3)


        send_email_bookings(event, language, booking)

        return Response({
            "booking_id": booking_id,
            "event_ids": event_ids,
            "offer_ids": offer_ids,
        }, status=status.HTTP_201_CREATED)

    @staticmethod
    @transaction.atomic
    @expect_does_not_exist(Booking)
    def put(request, booking_id=None):
        group_booking = request.data.get('group_booking', None)
        booking = Booking.objects.get(id=booking_id)
        business = request.data.pop(ApiSpecialKeys.BUSINESS)
        event_datalist = request.data.pop(ApiSpecialKeys.EVENT_DATALIST, [])
        requester = request.data.pop('requester', None)
        company_type_validation = validator_type(event_datalist)
        company_type_short_validation = validator_short_type(event_datalist)

        if event_datalist[0]['payer_company_type'] == 'noPayer':
            booking.status = "closed"
        
        elif event_datalist[-1]['_report_datalist'][-1]['status'] == 'COMPLETED' \
        and company_type_validation and validator_claim_number(event_datalist) is not None \
        and booking.services.exists() == True:
            booking.status = "delivered"

        elif event_datalist[-1].__contains__('authorizations'):
            def representation_services(repr):
                    authorization = Authorization.objects.get(id=repr)
                    return authorization.status
            auth = map(representation_services, event_datalist[-1]['authorizations'])
            list_auth = list(auth)

            if list_auth.__contains__('ACCEPTED') and company_type_short_validation:
                booking.status = "authorized"
            elif list_auth.__contains__('OVERRIDE') and company_type_short_validation:
                booking.status = "override"
            elif validator_claim_number(event_datalist) is not None and company_type_validation and booking.services.exists() == True:
                booking.status = "booked"
            else:
                booking.status = "pending"

        elif validator_claim_number(event_datalist) is not None and company_type_validation and booking.services.exists() == True:
            booking.status = "booked"

        else:
            booking.status = "pending"
            
        booking.save()

        handle_events_bulk(event_datalist, business, requester, group_booking, booking_id)

        serializer = BookingUpdateSerializer(data=request.data)
        serializer.is_valid(raise_exception=True)
        serializer.update(booking, business)
        return Response(status=status.HTTP_204_NO_CONTENT)

    @staticmethod
    @transaction.atomic
    @expect_does_not_exist(Event)
    def delete(request, booking_id=None):
        booking = Booking.objects.get(id=booking_id)
        booking.is_deleted = True
        booking.save()
        return Response(status=status.HTTP_204_NO_CONTENT)

class ManageEventsMixin:

    @classmethod
    @expect_does_not_exist(Event)
    # @method_decorator(cache_page(10 * CacheTime.MINUTE))
    def get(cls, request, business_name=None, event_id=None):
        query_param_start_at = request.GET.get('start_at', None)
        query_param_end_at = request.GET.get('end_at', None)
        query_param_items_included = request.GET.getlist('items_included[]', [])
        query_param_items_excluded = request.GET.getlist('items_excluded[]', [])
        query_param_recipient_id = request.GET.get('recipient_id', None)
        query_param_agent_id = request.GET.get('agent_id', None)
        query_param_provider_id = request.GET.get('provider_id', None)
        query_param_field_to_sort = request.GET.get('field_to_sort', None)
        query_param_order_to_sort = request.GET.get('order_to_sort', None)
        query_param_report = request.GET.get('report', False)
        query_param_id = request.GET.get('id', None)
        
        query_event_id = event_id if event_id is not None else query_param_id
        query_start_at = datetime.strptime(query_param_start_at, "%Y-%m-%dT%H:%M:%S.%f%z").astimezone(pytz.utc) if query_param_start_at is not None else None
        query_end_at = datetime.strptime(query_param_end_at, "%Y-%m-%dT%H:%M:%S.%f%z").astimezone(pytz.utc) if query_param_end_at is not None else None
        query_field_to_sort = 'event.start_at'
        query_order_to_sort = 'ASC' if query_param_order_to_sort == 'asc' else 'DESC'
        
        if query_param_field_to_sort is not None:
            if query_param_field_to_sort == 'booking__services__provider__user__first_name':
                query_field_to_sort = 'provider_user.first_name'
            elif query_param_field_to_sort == 'booking__public_id':
                query_field_to_sort = 'booking.public_id'
            elif query_param_field_to_sort == 'affiliates__recipient__user__first_name':
                query_field_to_sort = 'recipient_user.first_name'
            elif query_param_field_to_sort == 'booking__companies__name':
                query_field_to_sort = 'company.name'
            
        try:
            query_param_page_size = int(request.GET.get('page_size', '-1'))
        except:
            raise ParseError(detail='invalid "page_size" in the query parameters', code=None)

        try:
            query_param_page = int(request.GET.get('page', '1'))
        except:
            raise ParseError(detail='invalid "page" in the query parameters', code=None)

        offset = ((query_param_page - 1) * query_param_page_size) if (query_param_page_size > 0 and query_param_page > 0) else 0

        if query_param_report:
            with connection.cursor() as cursor:
                result = ApiSpecialSqlReports.get_event_report_sql(
                    cursor,
                    query_event_id,
                    query_param_page_size,
                    offset,
                    query_start_at,
                    query_end_at,
                    query_param_items_included,
                    query_param_items_excluded,
                    query_param_recipient_id,
                    query_param_agent_id,
                    query_param_provider_id,
                    query_field_to_sort,
                    query_order_to_sort
                )
        else:
            with connection.cursor() as cursor:
                result = ApiSpecialSqlEvents.get_event_sql(
                    cursor,
                    query_event_id,
                    query_param_page_size,
                    offset,
                    query_start_at,
                    query_end_at,
                    query_param_items_included,
                    query_param_items_excluded,
                    query_param_recipient_id,
                    query_param_agent_id,
                    query_param_provider_id,
                    query_field_to_sort,
                    query_order_to_sort
                )

        if query_param_page_size > 0:
            with connection.cursor() as cursor:
                count = ApiSpecialSqlEvents.get_event_count_sql(
                    cursor,
                    query_event_id,
                    query_start_at,
                    query_end_at,
                    query_param_items_included,
                    query_param_items_excluded,
                    query_param_recipient_id,
                    query_param_agent_id,
                    query_param_provider_id
                )

            next_page = query_param_page + 1 if (count > (query_param_page_size * query_param_page)) else None
            if next_page is not None:
                next_page = replace_query_param(request.build_absolute_uri(), 'page', next_page)

            previous_page = query_param_page - 1 if query_param_page > 1 else None
            if previous_page is not None:
                previous_page = replace_query_param(request.build_absolute_uri(), 'page', previous_page)

            return Response({
                'count': count,
                'next': next_page,
                'previous': previous_page,
                'results': result
            })
            
        if (query_event_id is not None):
            return Response(result[0])
        
        return Response(result)

    @staticmethod
    @transaction.atomic
    @expect_key_error
    def post(request, business_name=None):
        """
        Create a new event.
        If the payload is an array of objects, the events will be created/updated depending on whether they provide
        their ID or not
        """
        data = request.data
        user: User = request.user
        requester_id = user.as_requester.id if user.is_requester else None
        report_datalist = request.data.pop(ApiSpecialKeys.REPORT_DATALIST, None)

        if type(data) is list:
            # Create, update or delete events in bulk
            event_ids = handle_events_bulk(
                data,
                business_name,
                requester_id
            )
            return Response(event_ids, status=status.HTTP_201_CREATED)

        # Create a single event
        event_id = create_event(
            data,
            business_name,
            requester_id
        )

        if report_datalist:
            create_reports_wrap(report_datalist, event_id)

        return Response(event_id, status=status.HTTP_201_CREATED)

    @staticmethod
    @transaction.atomic
    @expect_does_not_exist(Event)
    def put(request, event_id=None):
        business_name = request.data.pop(ApiSpecialKeys.BUSINESS)

        event = Event.objects.get(id=event_id)

        update_event_wrap(
            request.data,
            business_name,
            event_instance=event,
        )

        return Response(status=status.HTTP_204_NO_CONTENT)

    @classmethod
    @transaction.atomic
    @expect_does_not_exist(Event)
    def patch(cls, request, business_name=None):
        data = request.data

        # Extract query keys
        try:
            patch_query = data.pop(ApiSpecialKeys.PATCH_QUERY)
        except KeyError:
            raise BadRequestException('Missing patch query')

        # Get target queryset
        query_params = prepare_query_params(patch_query)
        queryset = cls.serializer_class.get_default_queryset()
        queryset = cls.apply_filters(queryset, query_params)

        # Apply patch to each event
        for event in queryset:
            serializer = cls.patch_serializer_class(data=data)
            serializer.is_valid(raise_exception=True)
            serializer.patch(event, business_name)

        return Response(status=status.HTTP_204_NO_CONTENT)

    @staticmethod
    @transaction.atomic
    @expect_does_not_exist(Event)
    def delete(request, event_id=None):
        Event.objects.get(id=event_id).delete()
        return Response(status=status.HTTP_204_NO_CONTENT)


class ManageEventsLight(ManageEventsMixin, basic_view_manager(Event, EventLightSerializer)):
    serializer_class = EventLightSerializer
    no_booking_serializer_class = EventNoBookingSerializer
    patch_serializer_class = EventPatchSerializer
    pagination_class = StandardResultsSetPagination


class ManageEvents(ManageEventsMixin, basic_view_manager(Event, EventSerializer)):
    serializer_class = EventSerializer
    no_booking_serializer_class = EventNoBookingSerializer
    patch_serializer_class = EventPatchSerializer
    pagination_class = StandardResultsSetPagination

class ManageExpenses(basic_view_manager(Expense, ExpenseSerializer)):
    @classmethod
    @expect_does_not_exist(Expense)
    def get(cls, request, business_name=None, expense_id=None):
        if expense_id:
            expense = Expense.objects.all().not_deleted('booking').get(id=expense_id)
            serialized = ExpenseSerializer(expense)
            return Response(serialized.data)
        try:
            query_params = prepare_query_params(request.GET)

            queryset = ExpenseSerializer.get_default_queryset()

            queryset = cls.apply_filters(queryset, query_params)

            serialized = ExpenseSerializer(queryset, many=True)
            return Response(serialized.data)
        except:
            raise NotImplementedError('fetching multiple expenses')


    @staticmethod
    @transaction.atomic
    @expect_key_error
    def post(request):
        data = request.data
        serializer = ExpenseCreateSerializer(data=data)
        serializer.is_valid(raise_exception=True)
        expense_id = serializer.create()
        return Response(expense_id, status=status.HTTP_201_CREATED)

    @staticmethod
    @transaction.atomic
    @expect_does_not_exist(Expense)
    def put(request, expense_id=None):
        expense = Expense.objects.get(id=expense_id)
        serializer = ExpenseUpdateSerializer(data=request.data)
        serializer.is_valid(raise_exception=True)
        serializer.update(expense)
        return Response(status=status.HTTP_204_NO_CONTENT)

    @staticmethod
    @transaction.atomic
    @expect_does_not_exist(Expense)
    def delete(request, expense_id=None):
        Expense.objects.get(id=expense_id).delete()
        return Response(status=status.HTTP_204_NO_CONTENT)


class ManageCategories(basic_view_manager(Category, CategorySerializer)):

    pagination_class = StandardResultsSetPagination

    @classmethod
    def get(cls, request, business_name=None, category_id=None):
        if category_id:
            category = Category.objects.all().get(id=category_id)
            serialized = CategorySerializer(category)
            return Response(serialized.data)

        query_params = prepare_query_params(request.GET)

        queryset = CategorySerializer.get_default_queryset()

        queryset = cls.apply_filters(queryset, query_params)
        
        # Check for pagination parameters
        if 'page' in request.GET or 'page_size' in request.GET:
            # Apply pagination
            paginator = cls.pagination_class()
            paginated_queryset = paginator.paginate_queryset(queryset, request)
            serialized = CategorySerializer(paginated_queryset, many=True)
            return paginator.get_paginated_response(serialized.data)
        else:
            # No pagination parameters, return all results
            queryset = cls.apply_filters(queryset, query_params)
            serialized = CategorySerializer(queryset, many=True)
            return Response(serialized.data)

    @staticmethod
    @transaction.atomic
    @expect_key_error
    def post(request):
        data = request.data
        serializer = CategoryCreateSerializer(data=data)
        serializer.is_valid(raise_exception=True)
        category_id = serializer.create()
        return Response(category_id, status=status.HTTP_201_CREATED)

    @staticmethod
    @transaction.atomic
    @expect_does_not_exist(Expense)
    def put(request, category_id=None):
        category = Category.objects.get(id=category_id)
        serializer = CategoryUpdateSerializer(data=request.data)
        serializer.is_valid(raise_exception=True)
        serializer.update(category)
        return Response(status=status.HTTP_204_NO_CONTENT)

    @staticmethod
    @transaction.atomic
    @expect_does_not_exist(Expense)
    def delete(request, category_id=None):
        Category.objects.get(id=category_id).delete()
        return Response(status=status.HTTP_204_NO_CONTENT)


class ManageCompany(basic_view_manager(Company, CompanyWithParentSerializer)):

    pagination_class = StandardResultsSetPagination

    @classmethod
    @expect_does_not_exist(Company)
    def get(cls, request, company_id=None):
        query_param_include_roles = request.GET.get(ApiSpecialKeys.INCLUDE_ROLES, False)
        query_param_id = request.GET.get('id', None)
        query_param_name = request.GET.get('name', None)
        query_param_type = request.GET.get('type', None)
        query_param_send_method = request.GET.get('send_method', None)
        query_param_on_hold = request.GET.get('on_hold', None)

        query_company_id = company_id if company_id is not None else query_param_id

        try:
            query_param_page_size = int(request.GET.get('page_size', '-1'))
        except:
            raise ParseError(detail='invalid "page_size" in the query parameters', code=None)

        try:
            query_param_page = int(request.GET.get('page', '1'))
        except:
            raise ParseError(detail='invalid "page" in the query parameters', code=None)

        offset = ((query_param_page - 1) * query_param_page_size) if (query_param_page_size > 0 and query_param_page > 0) else 0

        with connection.cursor() as cursor:
            if query_param_include_roles:
                result = ApiSpecialSqlCompanies.get_company_with_roles_sql(
                    cursor,
                    query_company_id,
                    query_param_name,
                    query_param_type,
                    query_param_send_method,
                    query_param_on_hold,
                    query_param_page_size,
                    offset
                )
            else:
                result = ApiSpecialSqlCompanies.get_company_sql(
                    cursor,
                    query_company_id,
                    query_param_name,
                    query_param_type,
                    query_param_send_method,
                    query_param_on_hold,
                    query_param_page_size,
                    offset
                )

        if query_param_page_size > 0:
            with connection.cursor() as cursor:
                count = ApiSpecialSqlCompanies.get_company_count_sql(
                    cursor,
                    query_company_id,
                    query_param_name,
                    query_param_type,
                    query_param_send_method,
                    query_param_on_hold,
                )

            next_page = query_param_page + 1 if (count > (query_param_page_size * query_param_page)) else None
            if next_page is not None:
                next_page = replace_query_param(request.build_absolute_uri(), 'page', next_page)

            previous_page = query_param_page - 1 if query_param_page > 1 else None
            if previous_page is not None:
                previous_page = replace_query_param(request.build_absolute_uri(), 'page', previous_page)

            return Response({
                'count': count,
                'next': next_page,
                'previous': previous_page,
                'results': result
            })
        
        if query_company_id:
            return Response(result[0])

        return Response(result)
        
    @staticmethod
    @transaction.atomic
    @expect_key_error
    def post(request, business_name=None): 
        agents_data = request.data.pop(ApiSpecialKeys.AGENTS_DATA, [])
        company_rates_datalist = request.data.pop(ApiSpecialKeys.RATES_DATALIST, [])
        business_name = request.data.pop(ApiSpecialKeys.BUSINESS)
        company_relationships_data = request.data.pop(ApiSpecialKeys.COMPANY_RELATIONSHIPS_DATA, [])

        company_id = create_company(request.data, business_name)

        response = {"company_id": company_id}

        if (agents_data.__len__() > 0):
            agents_ids = handle_agents_bulk(agents_data, company_id, business_name)

            response["agents_ids"] = agents_ids

        if (company_rates_datalist.__len__() > 0):
            company_rates_ids = handle_rates_bulk(company_rates_datalist, business_name, company_id)

            response["company_rates_ids"] = company_rates_ids

        if (company_relationships_data.__len__() > 0):
            company_relationships_ids = handle_company_relationships_bulk(company_relationships_data, company_id)

            response["company_relationships_ids"] = company_relationships_ids
        # Respond with complex ids object
        return Response(response, status=status.HTTP_201_CREATED)

    @staticmethod
    @transaction.atomic
    @expect_does_not_exist(Company)
    @expect_does_not_exist(Contact)
    def put(request, company_id=None):
        agents_data = request.data.pop(ApiSpecialKeys.AGENTS_DATA, [])
        company_rates_datalist = request.data.pop(ApiSpecialKeys.RATES_DATALIST, [])
        business_name = request.data.pop(ApiSpecialKeys.BUSINESS)
        company_relationships_data = request.data.pop(ApiSpecialKeys.COMPANY_RELATIONSHIPS_DATA, [])

        company = Company.objects.get(id=company_id)
        serializer = CompanyUpdateSerializer(data=request.data)
        serializer.is_valid(raise_exception=True)
        serializer.update(company, business_name)

        if (agents_data.__len__() > 0):
            handle_agents_bulk(agents_data, company_id, business_name)

        if (company_rates_datalist.__len__() > 0):
            handle_rates_bulk(company_rates_datalist, business_name, company_id)

        if (company_relationships_data.__len__() > 0):
            handle_company_relationships_bulk(company_relationships_data,  company_id)

        return Response(status=status.HTTP_204_NO_CONTENT)

    @staticmethod
    @transaction.atomic
    @expect_does_not_exist(Event)
    def delete(request, company_id=None):
        company = Company.objects.get(id=company_id)
        company.is_deleted = True
        company.save()
        return Response(status=status.HTTP_204_NO_CONTENT)

class ManageService(basic_view_manager(Service, ServiceSerializer)):
    @classmethod
    @expect_does_not_exist(Service)
    def get(cls, request, service_id=None):
        query_params_source = request.GET.get('source_language_alpha3')
        query_params_target = request.GET.get('target_language_alpha3')
        query_params_root = request.GET.get('root.id')
        query_param_id = request.GET.get('id', None)
        
        query_service_id = service_id if service_id is not None else query_param_id
        
        try:
            query_param_page_size = int(request.GET.get('page_size', '-1'))
        except:
            raise ParseError(detail='invalid "page_size" in the query parameters', code=None)

        try:
            query_param_page = int(request.GET.get('page', '1'))
        except:
            raise ParseError(detail='invalid "page" in the query parameters', code=None)

        offset = ((query_param_page - 1) * query_param_page_size) if (query_param_page_size > 0 and query_param_page > 0) else 0

        with connection.cursor() as cursor:
            result = ApiSpecialSqlServices.get_service_sql(
                cursor,
                query_service_id,
                query_param_page_size,
                offset,
                query_params_root,
                query_params_source,
                query_params_target
            )

        if query_param_page_size > 0:
            with connection.cursor() as cursor:
                count = ApiSpecialSqlServices.get_service_count_sql(
                    cursor,
                    query_service_id,
                    query_param_page_size,
                    offset,
                    query_params_root,
                    query_params_source,
                    query_params_target
                )

            next_page = query_param_page + 1 if (count > (query_param_page_size * query_param_page)) else None
            if next_page is not None:
                next_page = replace_query_param(request.build_absolute_uri(), 'page', next_page)

            previous_page = query_param_page - 1 if query_param_page > 1 else None
            if previous_page is not None:
                previous_page = replace_query_param(request.build_absolute_uri(), 'page', previous_page)

            return Response({
                'count': count,
                'next': next_page,
                'previous': previous_page,
                'results': result
            })
            
        if (query_service_id is not None):
            return Response(result[0])
        
        return Response(result)

    @staticmethod
    @transaction.atomic
    @expect_key_error
    @expect_does_not_exist(Business)
    def post(request, business_name=None):
        data = request.data
        data['business'] = business_name
        serializer = ServiceCreateSerializer(data=data)
        serializer.is_valid(raise_exception=True)
        service_id = serializer.create()
        return Response(service_id, status=status.HTTP_201_CREATED)

class ManageServiceArea(basic_view_manager(ServiceArea, ServiceAreaSerializer)):
    @classmethod
    @expect_does_not_exist(ServiceArea)
    def get(cls, request, service_area_id=None):
        if service_area_id:
            service_area = ServiceArea.objects.all().get(id=service_area_id)
            serialized = ServiceAreaSerializer(service_area)
            return Response(serialized.data)

        query_params = prepare_query_params(request.GET)

        queryset = ServiceAreaSerializer.get_default_queryset()

        queryset = cls.apply_filters(queryset, query_params)

        serialized = ServiceAreaSerializer(queryset, many=True)
        return Response(serialized.data)

    @staticmethod
    def post(request):
        data = request.data
        serializer = ServiceAreaCreateSerializer(data=data)
        serializer.is_valid(raise_exception=True)
        service_area_id = serializer.create()
        return Response(service_area_id, status=status.HTTP_201_CREATED)
    

    @staticmethod
    @transaction.atomic
    @expect_does_not_exist(ServiceArea)
    def put(request, service_area_id=None):
        service_area = ServiceArea.objects.get(id=service_area_id)
        serializer = ServiceAreaUpdateSerializer(data=request.data)
        serializer.is_valid(raise_exception=True)
        serializer.update(service_area)
        return Response(status=status.HTTP_204_NO_CONTENT)
    
    @staticmethod
    @transaction.atomic
    @expect_does_not_exist(ServiceArea)
    def delete(request, service_area_id=None):
        ServiceArea.objects.get(id=service_area_id).delete()
        return Response(status=status.HTTP_204_NO_CONTENT)
    
class ManageServiceRoot(basic_view_manager(ServiceRoot, ServiceRootBookingSerializer)):

    pagination_class = StandardResultsSetPagination

    @classmethod
    # @method_decorator(cache_page(CacheTime.DAY))
    def get(cls, request, business_name=None, service_root_id=None):
        if service_root_id:
            service_root = ServiceRoot.objects.all().get(id=service_root_id)
            serialized = ServiceRootBaseSerializer(service_root)
            return Response(serialized.data)
        query_params = prepare_query_params(request.GET)

        queryset = ServiceRootBookingSerializer.get_default_queryset()

        queryset = cls.apply_filters(queryset, query_params)
    
        # Check for pagination parameters
        if 'page' in request.GET or 'page_size' in request.GET:
            # Apply pagination
            paginator = cls.pagination_class()
            paginated_queryset = paginator.paginate_queryset(queryset, request)
            serialized = ServiceRootBookingSerializer(paginated_queryset, many=True)
            return paginator.get_paginated_response(serialized.data)
        else:
            # No pagination parameters, return all results
        
            with connection.cursor() as cursor:
                cursor.execute(ApiSpecialSqlServiceRoot.get_service_root_sql())
                event = cursor.fetchone()[0]
                return Response(event)
    
    @staticmethod
    def post(request):
        data = request.data
        serializer = ServiceRootCreateSerializer(data=data)
        serializer.is_valid(raise_exception=True)
        service_id = serializer.create()
        return Response(service_id, status=status.HTTP_201_CREATED)
    
    @staticmethod
    @transaction.atomic
    @expect_does_not_exist(Expense)
    def put(request, service_root_id=None):
        service_root = ServiceRoot.objects.get(id=service_root_id)
        serializer = ServiceRootUpdateSerializer(data=request.data)
        serializer.is_valid(raise_exception=True)
        serializer.update(service_root)
        return Response(status=status.HTTP_204_NO_CONTENT)
    
    @staticmethod
    @transaction.atomic
    @expect_does_not_exist(Expense)
    def delete(request, service_root_id=None):
        ServiceRoot.objects.get(id=service_root_id).delete()
        return Response(status=status.HTTP_204_NO_CONTENT)


class ManageNote(basic_view_manager(Note, NoteSerializer)):
    @classmethod
    def get(cls, request):
        query_params = prepare_query_params(request.GET)

        serializer = NoteSerializer

        queryset = serializer.get_default_queryset()

        queryset = cls.apply_filters(queryset, query_params)

        serialized = serializer(queryset, many=True)
        return Response(serialized.data)

    @staticmethod
    def post(request):
        data = request.data
        user: User = request.user
        data['owner'] = user
        serializer = NoteCreateSerializer(data=data)
        serializer.is_valid(raise_exception=True)
        note_id = serializer.create()
        return Response(note_id, status=status.HTTP_201_CREATED)


class ManageAuthorizations(basic_view_manager(Authorization, AuthorizationBaseSerializer)):

    @classmethod
    # @expect_does_not_exist(Authorization)
    # @method_decorator(cache_page(10 * CacheTime.MINUTE))
    def get(cls, request, authorization_id=None):
        
        query_params = request.GET.get('event_id', None)
            
        with connection.cursor() as cursor:
            result = ApiSpecialSqlAuthorizations.get_authorizations_sql(
                cursor, 
                authorization_id, 
                query_params
            )
            
        return Response(result)

    @staticmethod
    @transaction.atomic
    @expect_key_error
    def post(request):
        data = request.data
        events_query = data.pop(ApiSpecialKeys.EVENTS_QUERY, None)

        if events_query:
            # If events query is present, fetch from a query which events to relate to the authorization
            #  using the same method ManageEvents uses
            query_params = prepare_query_params(events_query)
            queryset = EventSerializer.get_default_queryset()
            queryset = ManageEvents.apply_filters(queryset, query_params)

            data['events'] = queryset.values_list('id', flat=True)

        serializer = AuthorizationCreateSerializer(data=data)
        serializer.is_valid(raise_exception=True)
        authorization_id = serializer.create()
        return Response(authorization_id, status=status.HTTP_201_CREATED)

    @staticmethod
    @transaction.atomic
    @expect_does_not_exist(Authorization)
    def put(request, authorization_id=None):
        authorization = Authorization.objects.get(id=authorization_id)
        serializer = AuthorizationUpdateSerializer(data=request.data)
        serializer.is_valid(raise_exception=True)
        serializer.update(authorization)
        return Response(status=status.HTTP_204_NO_CONTENT)

    @staticmethod
    @transaction.atomic
    @expect_does_not_exist(Authorization)
    def delete(request, authorization_id=None):
        Authorization.objects.get(id=authorization_id).delete()
        return Response(status=status.HTTP_204_NO_CONTENT)

class ManageLanguages(basic_view_manager(Language, LanguageSerializer)):
    @classmethod
    def get(cls, request, language_id=None):
        if language_id:
            language = LanguageSerializer.get_default_queryset().get(id=language_id)
            serialized = LanguageSerializer(language)
            return Response(serialized.data)

        query_params = prepare_query_params(request.GET)

        queryset = LanguageSerializer.get_default_queryset()

        queryset = cls.apply_filters(queryset, query_params)

        serialized = LanguageSerializer(queryset, many=True)
        return Response(serialized.data)

    @staticmethod
    @transaction.atomic
    @expect_key_error
    def post(request):
        data = request.data
        serializer = LanguageCreateSerializer(data=data)
        serializer.is_valid(raise_exception=True)
        language_id = serializer.create()
        return Response(language_id, status=status.HTTP_201_CREATED)

    @staticmethod
    @transaction.atomic
    @expect_does_not_exist(Language)
    def put(request, language_id=None):
        language = Language.objects.get(id=language_id)
        serializer = LanguageUpdateSerializer(data=request.data)
        serializer.is_valid(raise_exception=True)
        serializer.update(language)
        return Response(status=status.HTTP_204_NO_CONTENT)

    @staticmethod
    @transaction.atomic
    @expect_does_not_exist(Language)
    def delete(request, language_id=None):
        Language.objects.get(id=language_id).delete()
        return Response(status=status.HTTP_204_NO_CONTENT)


class ManageNotifications(basic_view_manager(Notification, NotificationSerializer)):
    @classmethod
    @expect_does_not_exist(Notification)
    def get(cls, request, notification_id=None):
        if notification_id:
            notification = NotificationSerializer.get_default_queryset().get(id=notification_id)
            serialized = NotificationSerializer(notification)
            return Response(serialized.data)

        query_params = prepare_query_params(request.GET)
        queryset = NotificationSerializer.get_default_queryset()
        queryset = cls.apply_filters(queryset, query_params)
        serialized = NotificationSerializer(queryset, many=True)
        return Response(serialized.data)

    @staticmethod
    @transaction.atomic
    @expect_key_error
    def post(request):
        data = request.data
        payload = data.get('payload')
        template = data.get('template')

        serializer = NotificationCreateSerializer(data=request.data)
        serializer.is_valid(raise_exception=True)

        # Only fax supported
        render_data = build_from_template(template, payload)

        if not 'fax_number' in data:
            raise BadRequestException('Fax number missing')

        render_data['fax_number'] = data['fax_number']
        render_data['fax_name'] = data.get('fax_name', None)
        render_data['addressee'] = render_data['fax_name']

        notification_id = serializer.create(render_data=render_data)

        return Response(notification_id, status=status.HTTP_202_ACCEPTED)


class ManageOffers(basic_view_manager(Offer, OfferSerializer)):
    @classmethod
    def get(cls, request):
        query_params = prepare_query_params(request.GET)

        serializer = OfferSerializer

        queryset = serializer.get_default_queryset()

        queryset = cls.apply_filters(queryset, query_params)

        serialized = serializer(queryset, many=True)
        return Response(serialized.data)
    
    @staticmethod
    @transaction.atomic
    def post(request, business_name=None):
        data = request.data
        serializer = OfferCreateSerializer(data=data)
        serializer.is_valid(raise_exception=True)
        offer_id = serializer.create(business_name)
        return Response(offer_id, status=status.HTTP_201_CREATED)
    
    @staticmethod
    @transaction.atomic
    @expect_does_not_exist(Offer)
    def put(request, offer_id=None):
        business_name = request.data.pop(ApiSpecialKeys.BUSINESS)
        offer = Offer.objects.get(id=offer_id)
        serializer = OfferUpdateSerializer(data=request.data)
        serializer.is_valid(raise_exception=True)
        serializer.update(offer, business_name)
        return Response(status=status.HTTP_204_NO_CONTENT)

@api_view(['POST'])
@transaction.atomic
def send_email(request):
    subject = request.data['subject']
    message = request.data['body']
    from_email = settings.EMAIL_HOST_USER
    recipient = [request.data['recipient']]
    if subject and message and from_email:
        try:
            msg = EmailMultiAlternatives(subject, message, from_email, to=recipient)
            msg.attach_alternative(message, "text/html")
            msg.send()
        except BadHeaderError:
            return JsonResponse({'error': 'Invalid header found.'}, status=400)
        return HttpResponse(200)
    else:
        # In reality we'd use a form class
        # to get proper validation errors.
        return JsonResponse({'error': 'Make sure all fields are entered and valid.'}, status=400)

class ManageCompanyRelationships(basic_view_manager(CompanyRelationship, CompanyRelationshipSerializer)):
    @classmethod
    @expect_does_not_exist(CompanyRelationship)
    def get(cls, request, company_relationship_id=None):
        if company_relationship_id:
            company_relationship = CompanyRelationship.objects.all().get(id=company_relationship_id)
            serialized = CompanyRelationshipSerializer(company_relationship)
            return Response(serialized.data)

        query_params = prepare_query_params(request.GET)

        include_companies = request.GET.get(ApiSpecialKeys.INCLUDE_COMPANIES, False)

        serializer = CompanyRelationshipWithCompaniesSerializer if include_companies else CompanyRelationshipSerializer

        queryset = serializer.get_default_queryset()

        queryset = cls.apply_filters(queryset, query_params)
        
        serialized = serializer(queryset, many=True)

        return Response(serialized.data)

    @staticmethod
    def post(request):
        data = request.data
        serializer = CompanyRelationshipCreateSerializer(data=data)
        serializer.is_valid(raise_exception=True)
        company_relationship_id = serializer.create()
        return Response(company_relationship_id, status=status.HTTP_201_CREATED)


    @staticmethod
    @transaction.atomic
    @expect_does_not_exist(CompanyRelationship)
    def put(request, company_relationship_id=None):
        company_relationship = CompanyRelationship.objects.get(id=company_relationship_id)
        serializer = CompanyRelationshipUpdateSerializer(data=request.data)
        serializer.is_valid(raise_exception=True)
        serializer.update(company_relationship)
        return Response(status=status.HTTP_204_NO_CONTENT)

    @staticmethod
    @transaction.atomic
    @expect_does_not_exist(CompanyRelationship)
    def delete(request, company_relationship_id=None):
        CompanyRelationship.objects.get(id=company_relationship_id).delete()
        return Response(status=status.HTTP_204_NO_CONTENT)<|MERGE_RESOLUTION|>--- conflicted
+++ resolved
@@ -265,11 +265,7 @@
     plain_text.ignore_links = True
     html_plain_text = plain_text.handle(html_content)
 
-<<<<<<< HEAD
-    if(recipient == "mzamaniego@boomeranghc.com"):
-=======
     if (recipient == "mzamaniego@boomeranghc.com"):
->>>>>>> 31c48817
         if subject and message and from_email:
             try:
                 msg = EmailMultiAlternatives(subject, message, from_email, to=recipient)
