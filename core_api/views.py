--- conflicted
+++ resolved
@@ -1120,11 +1120,8 @@
     def post(request, business_name=None): 
         agents_data = request.data.pop(ApiSpecialKeys.AGENTS_DATA, [])
         company_rates_datalist = request.data.pop(ApiSpecialKeys.COMPANY_RATES_DATALIST, [])
-<<<<<<< HEAD
         business = request.data.pop(ApiSpecialKeys.BUSINESS)
         company_relationships_data = request.data.pop(ApiSpecialKeys.COMPANY_RELATIONSHIPS_DATA, [])
-=======
->>>>>>> 6bd6316a
 
         company_id = create_company(request.data, business_name)
 
@@ -1154,12 +1151,8 @@
     def put(request, company_id=None):
         agents_data = request.data.pop(ApiSpecialKeys.AGENTS_DATA, [])
         company_rates_data = request.data.pop(ApiSpecialKeys.COMPANY_RATES_DATALIST, [])
-<<<<<<< HEAD
-        business = request.data.pop(ApiSpecialKeys.BUSINESS)
+        business_name = request.data.pop(ApiSpecialKeys.BUSINESS)
         company_relationships_data = request.data.pop(ApiSpecialKeys.COMPANY_RELATIONSHIPS_DATA, [])
-=======
-        business_name = request.data.pop(ApiSpecialKeys.BUSINESS)
->>>>>>> 6bd6316a
 
         company = Company.objects.get(id=company_id)
         serializer = CompanyUpdateSerializer(data=request.data)
@@ -1171,6 +1164,9 @@
 
         if (company_rates_data.__len__() > 0):
             handle_company_rates_bulk(company_rates_data, business_name, company_id)
+
+        if (company_relationships_data.__len__() > 0):
+            handle_company_relationships_bulk(company_relationships_data,  company_id)
 
         if (company_relationships_data.__len__() > 0):
             handle_company_relationships_bulk(company_relationships_data,  company_id)
