--- conflicted
+++ resolved
@@ -18,58 +18,35 @@
 from core_api.permissions import CanManageOperators, CanPushFaxNotifications, can_manage_model_basic_permissions
 from core_api.serializers import CustomTokenObtainPairSerializer, RegisterSerializer
 from core_api.services import prepare_query_params
-<<<<<<< HEAD
 from core_api.services_datamanagement import create_affiliations_wrap, create_agent_wrap, create_booking, create_company, create_company_relationships_wrap, create_event, \
     create_events_wrap, create_offers_wrap, create_operator_wrap, create_payer_wrap, create_provider_wrap, \
     create_recipient_wrap, \
-    create_reports_wrap, create_requester_wrap, create_services_wrap, create_service_areas_wrap, create_user, handle_agents_bulk, handle_company_relationships_bulk, handle_events_bulk, \
-=======
-from core_api.services_datamanagement import create_affiliations_wrap, create_agent_wrap, create_booking, create_company, create_event, \
-    create_events_wrap, create_offers_wrap, create_operator_wrap, create_payer_wrap, create_provider_wrap, \
-    create_recipient_wrap, \
-    create_reports_wrap, create_requester_wrap, create_services_wrap, create_service_areas_wrap, create_user, handle_agents_bulk, handle_company_rates_bulk, handle_events_bulk, \
->>>>>>> 75053ca7
+    create_reports_wrap, create_requester_wrap, create_services_wrap, create_service_areas_wrap, create_user, handle_agents_bulk, handle_company_rates_bulk, handle_company_relationships_bulk, handle_events_bulk, \
     handle_services_bulk, handle_service_areas_bulk, update_event_wrap, \
     update_provider_wrap, \
     update_recipient_wrap, update_user
 from core_backend.datastructures import QueryParams
-<<<<<<< HEAD
-from core_backend.models import Affiliation, Agent, Authorization, Booking, Business, Category, Company, CompanyRelationship, Contact, Event, \
-=======
-from core_backend.models import Affiliation, Agent, Authorization, Booking, Business, Category, Company, CompanyRate, Contact, Event, \
->>>>>>> 75053ca7
+from core_backend.models import Affiliation, Agent, Authorization, Booking, Business, Category, Company, CompanyRate, CompanyRelationship, Contact, Event, \
     Expense, ExtraQuerySet, Language, Note, Notification, Offer, Operator, Payer, Provider, Recipient, Requester, \
     Service, \
     ServiceArea, ServiceRoot, User
 from core_backend.notification_builders import build_from_template
 from core_backend.serializers.serializers_light import EventLightSerializer
 from core_backend.serializers.serializers import AffiliationSerializer, AgentSerializer, AuthorizationBaseSerializer, \
-<<<<<<< HEAD
-    AuthorizationSerializer, BookingNoEventsSerializer, BookingSerializer, CategorySerializer, CompanyRelationshipSerializer, \
-=======
-    AuthorizationSerializer, BookingNoEventsSerializer, BookingSerializer, CategorySerializer, CompanyRateSerializer, \
->>>>>>> 75053ca7
+    AuthorizationSerializer, BookingNoEventsSerializer, BookingSerializer, CategorySerializer, CompanyRateSerializer, CompanyRelationshipSerializer, \
     CompanyWithParentSerializer, CompanyWithRolesSerializer, EventNoBookingSerializer, EventSerializer, \
     ExpenseSerializer, LanguageSerializer, NoteSerializer, NotificationSerializer, OfferSerializer, OperatorSerializer, \
     PayerSerializer, ProviderSerializer, RecipientSerializer, RequesterSerializer, ServiceRootBaseSerializer, \
     ServiceRootBookingSerializer, ServiceSerializer, ServiceAreaSerializer, UserSerializer
 from core_backend.serializers.serializers_create import AffiliationCreateSerializer, AgentCreateSerializer, \
-<<<<<<< HEAD
-    AuthorizationCreateSerializer, CategoryCreateSerializer, CompanyCreateSerializer, CompanyRelationshipCreateSerializer, ExpenseCreateSerializer, \
-=======
-    AuthorizationCreateSerializer, CategoryCreateSerializer, CompanyCreateSerializer, CompanyRateCreateSerializer, ExpenseCreateSerializer, \
->>>>>>> 75053ca7
+    AuthorizationCreateSerializer, CategoryCreateSerializer, CompanyCreateSerializer, CompanyRateCreateSerializer, CompanyRelationshipCreateSerializer, ExpenseCreateSerializer, \
     LanguageCreateSerializer, NoteCreateSerializer, NotificationCreateSerializer, OfferCreateSerializer, \
     OperatorCreateSerializer, \
     PayerCreateSerializer, RecipientCreateSerializer, ServiceCreateSerializer, ServiceAreaCreateSerializer, ServiceRootCreateSerializer, \
     UserCreateSerializer
 from core_backend.serializers.serializers_patch import EventPatchSerializer
 from core_backend.serializers.serializers_update import AuthorizationUpdateSerializer, BookingUpdateSerializer, \
-<<<<<<< HEAD
-    CategoryUpdateSerializer, CompanyRelationshipUpdateSerializer, CompanyUpdateSerializer, ExpenseUpdateSerializer, LanguageUpdateSerializer, \
-=======
-    CategoryUpdateSerializer, CompanyRateUpdateSerializer, CompanyUpdateSerializer, ExpenseUpdateSerializer, LanguageUpdateSerializer, \
->>>>>>> 75053ca7
+    CategoryUpdateSerializer, CompanyRateUpdateSerializer, CompanyRelationshipUpdateSerializer, CompanyUpdateSerializer, ExpenseUpdateSerializer, LanguageUpdateSerializer, \
     OfferUpdateSerializer, ProviderUpdateSerializer, RecipientUpdateSerializer, ServiceAreaUpdateSerializer, ServiceRootUpdateSerializer
 from core_backend.services.concord.concord_interfaces import FaxPushNotification, FaxStatusCode
 from core_backend.services.core_services import filter_params, is_extendable
@@ -1142,20 +1119,10 @@
     @transaction.atomic
     @expect_key_error
     def post(request): 
-<<<<<<< HEAD
-
-        # print(request.data)
-
-        agents_data = request.data.pop(ApiSpecialKeys.AGENTS_DATA, [])
-        business = request.data.pop(ApiSpecialKeys.BUSINESS)
-        company_relationships_data = request.data.pop(ApiSpecialKeys.COMPANY_RELATIONSHIPS_DATA, [])
-
-        print(company_relationships_data)
-=======
         agents_data = request.data.pop(ApiSpecialKeys.AGENTS_DATA, [])
         company_rates_datalist = request.data.pop(ApiSpecialKeys.COMPANY_RATES_DATALIST, [])
         business = request.data.pop(ApiSpecialKeys.BUSINESS)
->>>>>>> 75053ca7
+        company_relationships_data = request.data.pop(ApiSpecialKeys.COMPANY_RELATIONSHIPS_DATA, [])
 
         company_id = create_company(request.data)
 
@@ -1165,20 +1132,16 @@
             agents_ids = handle_agents_bulk(agents_data, company_id, business)
 
             response["agents_ids"] = agents_ids
-<<<<<<< HEAD
-        
+
+        if (company_rates_datalist.__len__() > 0):
+            company_rates_ids = handle_company_rates_bulk(company_rates_datalist, business, company_id)
+
+            response["company_rates_ids"] = company_rates_ids
+
         if (company_relationships_data.__len__() > 0):
             company_relationships_ids = handle_company_relationships_bulk(company_relationships_data, company_id)
 
             response["company_relationships_ids"] = company_relationships_ids
-=======
-
-        if (company_rates_datalist.__len__() > 0):
-            company_rates_ids = handle_company_rates_bulk(company_rates_datalist, business, company_id)
-
-            response["company_rates_ids"] = company_rates_ids
-
->>>>>>> 75053ca7
         # Respond with complex ids object
         return Response(response, status=status.HTTP_201_CREATED)
 
@@ -1188,13 +1151,9 @@
     @expect_does_not_exist(Contact)
     def put(request, company_id=None):
         agents_data = request.data.pop(ApiSpecialKeys.AGENTS_DATA, [])
-<<<<<<< HEAD
+        company_rates_data = request.data.pop(ApiSpecialKeys.COMPANY_RATES_DATALIST, [])
         business = request.data.pop(ApiSpecialKeys.BUSINESS)
         company_relationships_data = request.data.pop(ApiSpecialKeys.COMPANY_RELATIONSHIPS_DATA, [])
-=======
-        company_rates_data = request.data.pop(ApiSpecialKeys.COMPANY_RATES_DATALIST, [])
-        business = request.data.pop(ApiSpecialKeys.BUSINESS)
->>>>>>> 75053ca7
 
         company = Company.objects.get(id=company_id)
         serializer = CompanyUpdateSerializer(data=request.data)
@@ -1204,13 +1163,11 @@
         if (agents_data.__len__() > 0):
             handle_agents_bulk(agents_data, company_id, business)
 
-<<<<<<< HEAD
+        if (company_rates_data.__len__() > 0):
+            handle_company_rates_bulk(company_rates_data, business, company_id)
+
         if (company_relationships_data.__len__() > 0):
             handle_company_relationships_bulk(company_relationships_data)
-=======
-        if (company_rates_data.__len__() > 0):
-            handle_company_rates_bulk(company_rates_data, business, company_id)
->>>>>>> 75053ca7
 
         return Response(status=status.HTTP_204_NO_CONTENT)
 
