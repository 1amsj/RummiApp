--- conflicted
+++ resolved
@@ -1789,17 +1789,15 @@
         company_rates_datalist = request.data.pop(ApiSpecialKeys.RATES_DATALIST, [])
         business_name = request.data.pop(ApiSpecialKeys.BUSINESS)
         company_relationships_data = request.data.pop(ApiSpecialKeys.COMPANY_RELATIONSHIPS_DATA, [])
-<<<<<<< HEAD
+        notification_options = request.data.pop(ApiSpecialKeys.NOTIFICATION_OPTIONS, [])
         parent_company_id = request.data.get('parent_company')
+        
         if parent_company_id and int(parent_company_id) == int(company_id):
          return Response(
             {"error": "A company cannot have itself as its parent company."},
             status=status.HTTP_400_BAD_REQUEST
         )
-=======
-        notification_options = request.data.pop(ApiSpecialKeys.NOTIFICATION_OPTIONS, [])
-
->>>>>>> d72ed8e3
+      
         company = Company.objects.get(id=company_id)
         serializer = CompanyUpdateSerializer(data=request.data)
         serializer.is_valid(raise_exception=True)
