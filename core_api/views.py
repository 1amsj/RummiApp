from typing import Type, Union

from django.db import models, transaction
from django.db.models import Q, QuerySet
from rest_framework import generics, serializers, status
from rest_framework.decorators import api_view, permission_classes
from rest_framework.permissions import AllowAny, BasePermission, IsAuthenticated
from rest_framework.response import Response
from rest_framework.views import APIView
from rest_framework_simplejwt.views import TokenObtainPairView

from core_api.constants import ApiSpecialKeys
from core_api.decorators import expect_does_not_exist, expect_key_error
from core_api.exceptions import BadRequestException
from core_api.serializers import CustomTokenObtainPairSerializer, RegisterSerializer
from core_api.services import prepare_query_params
from core_api.services_datamanagement import create_affiliations_wrap, create_agent_wrap, create_event, \
    create_payer_wrap, create_recipient_wrap, create_requester_wrap, create_user, handle_events_bulk, update_event, \
    update_provider_wrap, update_recipient_wrap, update_user
from core_backend.datastructures import QueryParams
from core_backend.models import Affiliation, Agent, Authorization, Booking, Business, Category, Company, Contact, Event, \
    Expense, \
    ExtraQuerySet, Note, \
    Operator, \
    Payer, \
    Provider, \
    Recipient, \
    Requester, Service, ServiceRoot, User
<<<<<<< HEAD
from core_backend.serializers import AffiliationCreateSerializer, AffiliationSerializer, AgentCreateSerializer, \
    AgentSerializer, BookingCreateSerializer, BookingNoEventsSerializer, BookingSerializer, CategoryCreateSerializer, \
    CategorySerializer, CompanyCreateSerializer, CompanySerializer, CompanySerializerWithRoles, CompanyUpdateSerializer, \
    EventNoBookingSerializer, EventSerializer, ExpenseCreateSerializer, ExpenseSerializer, NoteCreateSerializer, \
    NoteSerializer, OperatorSerializer, \
    PayerCreateSerializer, PayerSerializer, ProviderSerializer, ProviderUpdateSerializer, RecipientCreateSerializer, \
    RecipientSerializer, \
    RecipientUpdateSerializer, RequesterSerializer, ServiceCreateSerializer, ServiceRootBaseSerializer, ServiceRootCreateSerializer, ServiceRootNoBookingSerializer, \
    ServiceSerializer, \
    UserCreateSerializer, UserSerializer
=======
from core_backend.serializers.serializers import AffiliationSerializer, AgentSerializer, AuthorizationBaseSerializer, \
    AuthorizationSerializer, BookingNoEventsSerializer, BookingSerializer, CategorySerializer, \
    CompanyWithParentSerializer, CompanyWithRolesSerializer, EventNoBookingSerializer, EventSerializer, \
    ExpenseSerializer, NoteSerializer, OperatorSerializer, PayerSerializer, ProviderSerializer, RecipientSerializer, \
    RequesterSerializer, ServiceRootNoBookingSerializer, ServiceSerializer, UserSerializer
from core_backend.serializers.serializers_create import AffiliationCreateSerializer, AgentCreateSerializer, \
    AuthorizationCreateSerializer, BookingCreateSerializer, CategoryCreateSerializer, CompanyCreateSerializer, \
    ExpenseCreateSerializer, NoteCreateSerializer, PayerCreateSerializer, RecipientCreateSerializer, \
    ServiceCreateSerializer, UserCreateSerializer
from core_backend.serializers.serializers_patch import EventPatchSerializer
from core_backend.serializers.serializers_update import AuthorizationUpdateSerializer, BookingUpdateSerializer, \
    CategoryUpdateSerializer, CompanyUpdateSerializer, \
    ExpenseUpdateSerializer, ProviderUpdateSerializer, \
    RecipientUpdateSerializer
>>>>>>> 056a4e16
from core_backend.services import filter_params, is_extendable
from core_backend.settings import VERSION_FILE_DIR


def can_manage_model_basic_permissions(model_name: str) -> Type[BasePermission]:
    class CanManageModel(BasePermission):
        message = 'You do not have permission to perform this operation'

        def has_permission(self, request, view):
            method = request.method
            user = request.user
            return (method == 'GET' and user.has_perm(F'core_api.view_{model_name}')) \
                or (method == 'POST' and user.has_perm(F'core_api.add_{model_name}')) \
                or (method == 'PUT' and user.has_perm(F'core_api.change_{model_name}')) \
                or (method == 'PATCH' and user.has_perm(F'core_api.change_{model_name}')) \
                or (method == 'DELETE' and user.has_perm(F'core_api.delete_{model_name}'))

    return CanManageModel


class CustomTokenObtainPairView(TokenObtainPairView):
    serializer_class = CustomTokenObtainPairSerializer


class RegisterView(generics.CreateAPIView):
    queryset = User.objects.filter(is_deleted=False)
    permission_classes = (AllowAny,)
    serializer_class = RegisterSerializer


class UserViewSet(generics.ListAPIView):
    queryset = User.objects.filter(is_deleted=False)
    permission_classes = (AllowAny,)
    serializer_class = UserSerializer


@api_view(['POST'])
@transaction.atomic
@permission_classes([AllowAny])
def register_user(request):
    serializer = UserCreateSerializer(data=request.data)
    serializer.is_valid(raise_exception=True)
    user = serializer.create()
    return Response(user.id, status=status.HTTP_201_CREATED)


@api_view(['GET'])
def get_routes(request):
    routes = [
        'token/',
        'register/',
        'token/refresh/'
    ]
    return Response(['api/v1/' + r for r in routes])


@api_view(['GET'])
@permission_classes([IsAuthenticated])
def manage_users(request):
    users = User.objects.filter(is_deleted=False)

    # Get filters
    email = request.query_params.get('email')
    first_name = request.query_params.get('first_name')
    last_name = request.query_params.get('last_name')

    # Filter
    if email:
        users = users.filter(email__icontains=email)
    if first_name:
        users = users.filter(first_name__icontains=first_name)
    if last_name:
        users = users.filter(last_name__icontains=last_name)

    serialized = UserSerializer(users, many=True)
    return Response(serialized.data)


@api_view(['GET', 'POST'])
@permission_classes([IsAuthenticated])
def test_end_point(request):
    if request.method == 'GET':
        data = f"Congratulation {request.user}, your API just responded to GET request"
        return Response({'response': data}, status=status.HTTP_200_OK)
    elif request.method == 'POST':
        text = request.POST.get('text')
        data = f'Congratulation your API just responded to POST request with text: {text}'
        return Response({'response': data}, status=status.HTTP_200_OK)
    return Response({}, status.HTTP_400_BAD_REQUEST)


@api_view(['GET'])
def get_version(request):
    try:
        with open(VERSION_FILE_DIR, 'r') as f:
            return Response(f.readline().strip('\n'))
    except FileNotFoundError:
        return Response("unknown")


@api_view(['GET'])
@permission_classes([IsAuthenticated, can_manage_model_basic_permissions(Business._meta.model_name)])
def search_bookings(request):
    # This view was made for the interpretation business alone and is not meant to be used in a generic application
    # without making the proper modifications
    person_query = Q(is_deleted=False)
    if first_name := request.GET.get('first_name'):
        person_query = person_query and Q(first_name__icontains=first_name)
    if last_name := request.GET.get('last_name'):
        person_query = person_query and Q(last_name__icontains=last_name)

    eligible_users = UserSerializer.get_default_queryset().filter(person_query)
    eligible_services = ServiceSerializer.get_default_queryset().filter(
        is_deleted=False,
        provider__user__in=eligible_users,
    )
    eligible_affiliations = AffiliationSerializer.get_default_queryset().filter(
        is_deleted=False,
        recipient__user__in=eligible_users,
    )
    eligible_events = EventSerializer.get_default_queryset().filter(
        is_deleted=False,
        affiliates__in=eligible_affiliations,
    )

    queryset = BookingSerializer.get_default_queryset().filter(
        is_deleted=False,
        services__in=eligible_services,
        events__in=eligible_events,
    )

    if date := request.GET.get('date'):
        queryset = queryset.filter_by_extra(
            date_of_injury__contains=date,
        )

    queryset = queryset.distinct('id')

    serialized = BookingSerializer(queryset, many=True)
    return Response(serialized.data)


def basic_view_manager(model: Type[models.Model], serializer: Type[serializers.ModelSerializer]):
    class ManageModel(APIView):
        permission_classes = [IsAuthenticated, can_manage_model_basic_permissions(model._meta.model_name)]

        @staticmethod
        def apply_nested_filters(queryset: Union[QuerySet[model], ExtraQuerySet[model]], nested_params: QueryParams):
            return queryset.filter(**nested_params.to_dict())

        @classmethod
        def apply_filters(cls, queryset: Union[QuerySet[model], ExtraQuerySet[model]], params: QueryParams):
            base_params, extra_params, nested_params = filter_params(model, params)

            if not base_params.is_empty():
                queryset = queryset.filter(**base_params.to_dict())

            if is_extendable(model) and not extra_params.is_empty():
                queryset = queryset.filter_by_extra(**extra_params.to_dict())

            queryset = cls.apply_nested_filters(queryset, nested_params)

            return queryset.distinct()

        @classmethod
        def filter_related_per_deleted(cls, queryset: QuerySet[model]):
            pass

        @classmethod
        def get(cls, request):
            query_params = prepare_query_params(request.GET)
            queryset = cls.apply_filters(model.objects.filter(is_deleted=False), query_params)
            serialized = serializer(queryset, many=True)
            return Response(serialized.data)

    return ManageModel


def user_subtype_view_manager(model: Type[models.Model], serializer: Type[serializers.ModelSerializer]):
    class ManageUserSubtypeModel(basic_view_manager(model, serializer)):
        @staticmethod
        def apply_nested_filters(queryset: Union[QuerySet[model], ExtraQuerySet[model]], nested_params: QueryParams):
            # do not apply by default
            return queryset

        @classmethod
        def apply_filters(cls, queryset, params):
            base_params, extra_params, nested_params = filter_params(model, params)

            if not base_params.is_empty():
                queryset = queryset.filter(**base_params.to_dict())

            user_params, extra_params, _ = filter_params(User, extra_params)
            if not user_params.is_empty():
                queryset = queryset.filter(**user_params.to_dict('user__'))

            if is_extendable(model) and not extra_params.is_empty():
                queryset = queryset.filter_by_extra(**extra_params.to_dict())

            queryset = cls.apply_nested_filters(queryset, nested_params)

            return queryset

        @classmethod
        def filter_related_per_deleted(cls, queryset: QuerySet[model]):
            return queryset.filter(
                user__in=User.objects.not_deleted(),
            )

    return ManageUserSubtypeModel


class ManageUsers(basic_view_manager(User, UserSerializer)):
    @classmethod
    @expect_does_not_exist(User)
    def get(cls, request, user_id=None):
        if user_id:
            user = User.objects.all().get(id=user_id)
            serialized = UserSerializer(user)
            return Response(serialized.data)

        query_params = prepare_query_params(request.GET)

        queryset = UserSerializer.get_default_queryset()

        queryset = cls.apply_filters(queryset, query_params)

        serialized = UserSerializer(queryset, many=True)
        return Response(serialized.data)

    @staticmethod
    @transaction.atomic
    def post(request, business_name=None):
        """
        Create a new user, by default assign them a recipient role and an affiliation to null
        Said assignment can be avoided by setting _recipient_data and (or both) _affiliation_datalist to empty ({} or [])
        respectively
        """
        # Create user
        # Extract roles data before the serializer deals with it
        agent_data = request.data.pop(ApiSpecialKeys.AGENT_DATA, None)

        payer_data = request.data.pop(ApiSpecialKeys.PAYER_DATA, {
            "companies": [],
            "method": '',
        })

        recipient_data = request.data.pop(ApiSpecialKeys.RECIPIENT_DATA, {
            "companies": [],
            "notes": [],
        })

        requester_data = request.data.pop(ApiSpecialKeys.REQUESTER_DATA, {
            "companies": [],
        })

        user_id = create_user(
            request.data
        )

        response = {"user_id": user_id}

        if agent_data:
            agent_id = create_agent_wrap(
                agent_data,
                business_name,
                user_id=user_id,
            )

            response["agent_id"] = agent_id

        if payer_data:
            payer_id = create_payer_wrap(
                payer_data,
                user_id=user_id,
            )

            response["payer_id"] = payer_id

        if recipient_data:
            # Create recipient and affiliation
            # Extract affiliation data before the serializer deals with it
            affiliation_datalist = recipient_data.pop(ApiSpecialKeys.AFFILIATION_DATALIST, [{"company": None}])

            recipient_id = create_recipient_wrap(
                recipient_data,
                business_name,
                user_id=user_id
            )

            affiliation_ids = create_affiliations_wrap(
                affiliation_datalist,
                business_name,
                recipient_id=recipient_id
            )

            response["recipient_id"] = recipient_id
            response["affiliation_ids"] = affiliation_ids

        if requester_data:
            requester_id = create_requester_wrap(
                requester_data,
                business_name,
                user_id=user_id
            )

            response["requester_id"] = requester_id


        # Respond with complex ids object
        return Response(response, status=status.HTTP_201_CREATED)

    @staticmethod
    @transaction.atomic
    @expect_does_not_exist(User)
    @expect_does_not_exist(Contact)
    @expect_does_not_exist(Recipient)
    def put(request, user_id=None):
        """
        Update a user; if _provider_data or _recipient_data provided, update them too
        """
        # Update user
        # Extract management data before the serializer deals with it
        business_name = request.data.pop(ApiSpecialKeys.BUSINESS, None)
        provider_data = request.data.pop(ApiSpecialKeys.PROVIDER_DATA, None)
        recipient_data = request.data.pop(ApiSpecialKeys.RECIPIENT_DATA, None)

        user = User.objects.get(id=user_id)
        update_user(
            request.data,
            user_instance=user
        )

        # Update provider
        if provider_data:
            update_provider_wrap(
                provider_data,
                business_name,
                user_id,
                provider_instance=user.as_provider
            )

        # Update recipient
        if recipient_data:
            update_recipient_wrap(
                recipient_data,
                business_name,
                user_id,
                recipient_instance=user.as_recipient
            )

        # Done
        return Response(status=status.HTTP_204_NO_CONTENT)

    @staticmethod
    @transaction.atomic
    def delete(request, user_id=None):
        user = User.objects.get(id=user_id)
        user.is_deleted = True
        user.save()
        return Response(status=status.HTTP_204_NO_CONTENT)


class ManageAgents(user_subtype_view_manager(Agent, AgentSerializer)):

    @staticmethod
    @transaction.atomic
    @expect_key_error
    @expect_does_not_exist(Agent)
    def post(request, business_name=None):
        serializer = AgentCreateSerializer(data=request.data)
        serializer.is_valid(raise_exception=True)
        agent = serializer.create(business_name)
        return Response(agent.id, status=status.HTTP_201_CREATED)

    @classmethod
    def get(cls, request, buisiness_name=None, agent_id=None):
        if agent_id:
            agent = Agent.objects.all().not_deleted('user').get(id=agent_id)
            serialized = AgentSerializer(agent)
            return Response(serialized.data)

        query_params = prepare_query_params(request.GET)

        queryset = AgentSerializer.get_default_queryset()

        queryset = cls.apply_filters(queryset, query_params)

        serialized = AgentSerializer(queryset, many=True)
        return Response(serialized.data)

class ManageOperators(user_subtype_view_manager(Operator, OperatorSerializer)):
    @staticmethod
    def apply_nested_filters(queryset, nested_params):
        if nested_params.is_empty():
            return queryset

        service_params, extra_params, _ = filter_params(Service, nested_params.get('services', {}))
        if not service_params.is_empty():
            queryset = queryset.filter(**service_params.to_dict('services__'))

        if not extra_params.is_empty():
            queryset = queryset.filter_by_extra(related_prefix='services__', **extra_params.to_dict())

        return queryset

    @classmethod
    @expect_does_not_exist(Operator)
    def get(cls, request, business_name=None, operator_id=None):
        if operator_id:
            operator = Operator.objects.all().not_deleted('user').get(id=operator_id)
            serialized = OperatorSerializer(operator)
            return Response(serialized.data)

        query_params = prepare_query_params(request.GET)

        queryset = OperatorSerializer.get_default_queryset()

        queryset = cls.apply_filters(queryset, query_params)

        serialized = OperatorSerializer(queryset, many=True)
        return Response(serialized.data)

class ManagePayers(user_subtype_view_manager(Payer, PayerSerializer)):
    @staticmethod
    @transaction.atomic
    @expect_key_error
    @expect_does_not_exist(Payer)
    def post(request):
        serializer = PayerCreateSerializer(data=request.data)
        serializer.is_valid(raise_exception=True)
        payer = serializer.create()
        return Response(payer.id, status=status.HTTP_201_CREATED)

    @classmethod
    def get(cls, request, buisiness_name=None, payer_id=None):
        if payer_id:
            payer = Payer.objects.all().not_deleted('user').get(id=payer_id)
            serialized = PayerSerializer(payer)
            return Response(serialized.data)

        query_params = prepare_query_params(request.GET)

        queryset = PayerSerializer.get_default_queryset()

        queryset = cls.apply_filters(queryset, query_params)

        serialized = PayerSerializer(queryset, many=True)
        return Response(serialized.data)



class ManageProviders(user_subtype_view_manager(Provider, ProviderSerializer)):
    @staticmethod
    def apply_nested_filters(queryset, nested_params):
        if nested_params.is_empty():
            return queryset

        service_params, extra_params, _ = filter_params(Service, nested_params.get('services', {}))
        if not service_params.is_empty():
            queryset = queryset.filter(**service_params.to_dict('services__'))

        if not extra_params.is_empty():
            queryset = queryset.filter_by_extra(related_prefix='services__', **extra_params.to_dict())

        return queryset

    @classmethod
    @expect_does_not_exist(Provider)
    def get(cls, request, business_name=None, provider_id=None):
        if provider_id:
            provider = Provider.objects.all().not_deleted('user').get(id=provider_id)
            serialized = ProviderSerializer(provider)
            return Response(serialized.data)

        query_params = prepare_query_params(request.GET)

        queryset = ProviderSerializer.get_default_queryset()

        queryset = cls.apply_filters(queryset, query_params)

        serialized = ProviderSerializer(queryset, many=True)
        return Response(serialized.data)

    @staticmethod
    @transaction.atomic
    @expect_does_not_exist(Provider)
    def put(request, provider_id=None):
        provider = Provider.objects.get(id=provider_id)
        business = request.data.pop(ApiSpecialKeys.BUSINESS)
        serializer = ProviderUpdateSerializer(data=request.data)
        serializer.is_valid(raise_exception=True)
        serializer.update(provider, business)
        return Response(status=status.HTTP_204_NO_CONTENT)


class ManageRecipients(user_subtype_view_manager(Recipient, RecipientSerializer)):
    @classmethod
    def get(cls, request, business_name=None, recipient_id=None):
        if recipient_id:
            recipient = Recipient.objects.all().not_deleted('user').get(id=recipient_id)
            serialized = RecipientSerializer(recipient)
            return Response(serialized.data)

        query_params = prepare_query_params(request.GET)

        queryset = RecipientSerializer.get_default_queryset()

        queryset = cls.apply_filters(queryset, query_params)

        serialized = RecipientSerializer(queryset, many=True)
        return Response(serialized.data)

    @staticmethod
    @transaction.atomic
    @expect_key_error
    @expect_does_not_exist(Recipient)
    def post(request, business_name=None):
        serializer = RecipientCreateSerializer(data=request.data)
        serializer.is_valid(raise_exception=True)
        recipient = serializer.create(business_name)
        return Response(recipient.id, status=status.HTTP_201_CREATED)

    @staticmethod
    @transaction.atomic
    @expect_does_not_exist(Recipient)
    def put(request, recipient_id=None):
        recipient = Recipient.objects.get(id=recipient_id)
        business = request.data.pop(ApiSpecialKeys.BUSINESS)
        serializer = RecipientUpdateSerializer(data=request.data)
        serializer.is_valid(raise_exception=True)
        serializer.update(recipient, business)
        return Response(status=status.HTTP_204_NO_CONTENT)


class ManageRequesters(user_subtype_view_manager(Requester, RequesterSerializer)):
    @classmethod
    @expect_does_not_exist(Requester)
    def get(cls, request, business_name=None, requester_id=None):
        if requester_id:
            requester = Requester.objects.all().not_deleted('user').get(id=requester_id)
            serialized = RequesterSerializer(requester)
            return Response(serialized.data)

        query_params = prepare_query_params(request.GET)

        queryset = RequesterSerializer.get_default_queryset()

        queryset = cls.apply_filters(queryset, query_params)

        serialized = RequesterSerializer(queryset, many=True)
        return Response(serialized.data)


class ManageAffiliations(basic_view_manager(Affiliation, AffiliationSerializer)):
    @staticmethod
    def apply_nested_filters(queryset, nested_params):
        recipient_params = nested_params.pop('recipient')
        if recipient_params:
            base_params, extra_params, _ = filter_params(Recipient, recipient_params)

            if not base_params.is_empty():
                queryset = queryset.filter(**base_params.to_dict('recipient__'))

            user_params, extra_params, _ = filter_params(User, extra_params)
            if not user_params.is_empty():
                queryset = queryset.filter(**user_params.to_dict('recipient__user__'))

            if is_extendable(Recipient) and not extra_params.is_empty():
                queryset = queryset.filter_by_extra(**extra_params.to_dict('recipient__'))

        company_params = nested_params.pop('company')
        if company_params:
            base_params, extra_params, _ = filter_params(Company, company_params)

            if not base_params.is_empty():
                queryset = queryset.filter(**base_params.to_dict('company__'))

            if is_extendable(Company) and not extra_params.is_empty():
                queryset = queryset.filter_by_extra(**extra_params.to_dict('company__'))

        return queryset

    @classmethod
    @expect_does_not_exist(Affiliation)
    def get(cls, request, affiliation_id=None):
        if affiliation_id:
            affiliation = Affiliation.objects.all().not_deleted('user').get(id=affiliation_id)
            serialized = AffiliationSerializer(affiliation)
            return Response(serialized.data)

        query_params = prepare_query_params(request.GET)

        queryset = AffiliationSerializer.get_default_queryset()

        queryset = cls.apply_filters(queryset, query_params)

        serialized = AffiliationSerializer(queryset, many=True)
        return Response(serialized.data)


    @staticmethod
    @transaction.atomic
    @expect_key_error
    @expect_does_not_exist(Affiliation)
    def post(request, business_name=None):
        serializer = AffiliationCreateSerializer(data=request.data)
        serializer.is_valid(raise_exception=True)
        affiliation = serializer.create(business_name)
        return Response(affiliation.id, status=status.HTTP_201_CREATED)


class ManageBooking(basic_view_manager(Booking, BookingSerializer)):
    @classmethod
    def get(cls, request, business_name=None, booking_id=None):
        if booking_id:
            booking = Booking.objects.all().not_deleted('business').get(id=booking_id)
            serialized = BookingSerializer(booking)
            return Response(serialized.data)

        include_events = request.GET.get(ApiSpecialKeys.INCLUDE_EVENTS, False)
        query_params = prepare_query_params(request.GET)

        serializer = BookingSerializer if include_events else BookingNoEventsSerializer

        queryset = serializer.get_default_queryset()

        queryset = cls.apply_filters(queryset, query_params)

        serialized = serializer(queryset, many=True)
        return Response(serialized.data)

    @staticmethod
    @transaction.atomic
    @expect_key_error
    def post(request, business_name):
        data = request.data
        data['business'] = business_name
        if not data.get('operators'):
            user: User = request.user
            data['operators'] = [user.as_operator.id] if user.is_operator else None

        serializer = BookingCreateSerializer(data=data)
        serializer.is_valid(raise_exception=True)
        booking_id = serializer.create()
        return Response(booking_id, status=status.HTTP_201_CREATED)

    @staticmethod
    @transaction.atomic
    @expect_does_not_exist(Booking)
    def put(request, booking_id=None):
        booking = Booking.objects.get(id=booking_id)
        business = request.data.pop(ApiSpecialKeys.BUSINESS)
        serializer = BookingUpdateSerializer(data=request.data)
        serializer.is_valid(raise_exception=True)
        serializer.update(booking, business)
        return Response(status=status.HTTP_204_NO_CONTENT)

    @staticmethod
    @transaction.atomic
    @expect_does_not_exist(Event)
    def delete(request, booking_id=None):
        booking = Booking.objects.get(id=booking_id)
        booking.is_deleted = True
        booking.save()
        return Response(status=status.HTTP_204_NO_CONTENT)


class ManageEvents(basic_view_manager(Event, EventSerializer)):
    @classmethod
    @expect_does_not_exist(Event)
    def get(cls, request, business_name=None, event_id=None):
        if event_id:
            event = EventSerializer.get_default_queryset().get(id=event_id)
            serialized = EventSerializer(event)
            return Response(serialized.data)

        include_booking = request.GET.get(ApiSpecialKeys.INCLUDE_BOOKING, False)
        query_params = prepare_query_params(request.GET)

        serializer = EventSerializer if include_booking else EventNoBookingSerializer

        queryset = serializer.get_default_queryset()

        if business_name:
            queryset = queryset.filter(booking__business__name=business_name)

        queryset = cls.apply_filters(queryset, query_params)

        serialized = serializer(queryset, many=True)
        return Response(serialized.data)

    @staticmethod
    @transaction.atomic
    @expect_key_error
    def post(request, business_name=None):
        """
        Create a new event.
        If the payload is an array of objects, the events will be created/updated depending on whether they provide
        their ID or not
        """
        data = request.data
        user: User = request.user
        requester_id = user.as_requester.id if user.is_requester else None

        if type(data) is list:
            # Create, update or delete events in bulk
            event_ids = handle_events_bulk(
                data,
                business_name,
                requester_id
            )
            return Response(event_ids, status=status.HTTP_201_CREATED)

        # Create a single event
        event_id = create_event(
            data,
            business_name,
            requester_id
        )

        return Response(event_id, status=status.HTTP_201_CREATED)

    @staticmethod
    @transaction.atomic
    @expect_does_not_exist(Event)
    def put(request, event_id=None):
        business_name = request.data.pop(ApiSpecialKeys.BUSINESS)
        event = Event.objects.get(id=event_id)

        update_event(
            request.data,
            business_name,
            event_instance=event,
        )

        return Response(status=status.HTTP_204_NO_CONTENT)

    @classmethod
    @transaction.atomic
    @expect_does_not_exist(Event)
    def patch(cls, request, business_name=None):
        data = request.data

        # Extract query keys
        try:
            patch_query = data.pop(ApiSpecialKeys.PATCH_QUERY)
        except KeyError:
            raise BadRequestException('Missing patch query')

        # Get target queryset
        query_params = prepare_query_params(patch_query)
        queryset = EventSerializer.get_default_queryset()
        queryset = cls.apply_filters(queryset, query_params)

        # Apply patch to each event
        for event in queryset:
            serializer = EventPatchSerializer(data=data)
            serializer.is_valid(raise_exception=True)
            serializer.patch(event, business_name)

        return Response(status=status.HTTP_204_NO_CONTENT)

    @staticmethod
    @transaction.atomic
    @expect_does_not_exist(Event)
    def delete(request, event_id=None):
        Event.objects.get(id=event_id).delete()
        return Response(status=status.HTTP_204_NO_CONTENT)


class ManageExpenses(basic_view_manager(Expense, ExpenseSerializer)):
    @classmethod
    @expect_does_not_exist(Expense)
    def get(cls, request, business_name=None, expense_id=None):
        if expense_id:
            expense = Expense.objects.all().not_deleted('booking').get(id=expense_id)
            serialized = ExpenseSerializer(expense)
            return Response(serialized.data)
        try:
            query_params = prepare_query_params(request.GET)

            queryset = ExpenseSerializer.get_default_queryset()

            queryset = cls.apply_filters(queryset, query_params)

            serialized = ExpenseSerializer(queryset, many=True)
            return Response(serialized.data)
        except:
            raise NotImplementedError('fetching multiple expenses')


    @staticmethod
    @transaction.atomic
    @expect_key_error
    def post(request):
        data = request.data
        serializer = ExpenseCreateSerializer(data=data)
        serializer.is_valid(raise_exception=True)
        expense_id = serializer.create()
        return Response(expense_id, status=status.HTTP_201_CREATED)

    @staticmethod
    @transaction.atomic
    @expect_does_not_exist(Expense)
    def put(request, expense_id=None):
        expense = Expense.objects.get(id=expense_id)
        serializer = ExpenseUpdateSerializer(data=request.data)
        serializer.is_valid(raise_exception=True)
        serializer.update(expense)
        return Response(status=status.HTTP_204_NO_CONTENT)

    @staticmethod
    @transaction.atomic
    @expect_does_not_exist(Expense)
    def delete(request, expense_id=None):
        Expense.objects.get(id=expense_id).delete()
        return Response(status=status.HTTP_204_NO_CONTENT)


class ManageCategories(basic_view_manager(Category, CategorySerializer)):
    @classmethod
    def get(cls, request, business_name=None, category_id=None):
        if category_id:
            category = Category.objects.all().get(id=category_id)
            serialized = CategorySerializer(category)
            return Response(serialized.data)

        query_params = prepare_query_params(request.GET)

        queryset = CategorySerializer.get_default_queryset()

        queryset = cls.apply_filters(queryset, query_params)

        serialized = CategorySerializer(queryset, many=True)
        return Response(serialized.data)

    @staticmethod
    @transaction.atomic
    @expect_key_error
    def post(request):
        data = request.data
        serializer = CategoryCreateSerializer(data=data)
        serializer.is_valid(raise_exception=True)
        category_id = serializer.create()
        return Response(category_id, status=status.HTTP_201_CREATED)

    @staticmethod
    @transaction.atomic
    @expect_does_not_exist(Expense)
    def put(request, category_id=None):
        category = Category.objects.get(id=category_id)
        serializer = CategoryUpdateSerializer(data=request.data)
        serializer.is_valid(raise_exception=True)
        serializer.update(category)
        return Response(status=status.HTTP_204_NO_CONTENT)

    @staticmethod
    @transaction.atomic
    @expect_does_not_exist(Expense)
    def delete(request, category_id=None):
        Category.objects.get(id=category_id).delete()
        return Response(status=status.HTTP_204_NO_CONTENT)


class ManageCompany(basic_view_manager(Company, CompanyWithParentSerializer)):
    @classmethod
    @expect_does_not_exist(Company)
    def get(cls, request, company_id=None):
        include_roles = request.GET.get(ApiSpecialKeys.INCLUDE_ROLES, False)
        serializer = CompanyWithRolesSerializer if include_roles else CompanyWithParentSerializer

        if company_id:
            company = Company.objects.all().get(id=company_id)
            serialized = serializer(company)
            return Response(serialized.data)

        query_params = prepare_query_params(request.GET)
        queryset = serializer.get_default_queryset()
        queryset = cls.apply_filters(queryset, query_params)
        serialized = serializer(queryset, many=True)

        return Response(serialized.data)

    @staticmethod
    @transaction.atomic
    @expect_key_error
    def post(request):
        serializer = CompanyCreateSerializer(data=request.data)
        serializer.is_valid(raise_exception=True)
        company_id = serializer.create()
        return Response(company_id, status=status.HTTP_201_CREATED)

    @staticmethod
    @transaction.atomic
    @expect_does_not_exist(Company)
    @expect_does_not_exist(Contact)
    def put(request, company_id=None):
        company = Company.objects.get(id=company_id)
        serializer = CompanyUpdateSerializer(data=request.data)
        serializer.is_valid(raise_exception=True)
        serializer.update(company)
        return Response(status=status.HTTP_204_NO_CONTENT)

    @staticmethod
    @transaction.atomic
    @expect_does_not_exist(Event)
    def delete(request, company_id=None):
        company = Company.objects.get(id=company_id)
        company.is_deleted = True
        company.save()
        return Response(status=status.HTTP_204_NO_CONTENT)


class ManageService(basic_view_manager(Service, ServiceSerializer)):
    @classmethod
    @expect_does_not_exist(Service)
    def get(cls, request, service_id=None):
        if service_id:
            service = Service.objects.all().get(id=service_id)
            serialized = ServiceSerializer(service)
            return Response(serialized.data)

        query_params = prepare_query_params(request.GET)

        queryset = ServiceSerializer.get_default_queryset()

        queryset = cls.apply_filters(queryset, query_params)

        serialized = ServiceSerializer(queryset, many=True)
        return Response(serialized.data)

    @staticmethod
    @transaction.atomic
    @expect_key_error
    @expect_does_not_exist(Business)
    def post(request, business_name=None):
        data = request.data
        data['business'] = business_name
        serializer = ServiceCreateSerializer(data=data)
        serializer.is_valid(raise_exception=True)
        service_id = serializer.create()
        return Response(service_id, status=status.HTTP_201_CREATED)


class ManageServiceRoot(basic_view_manager(ServiceRoot, ServiceRootNoBookingSerializer)):
    @classmethod
    def get(cls, request, business_name=None, service_root_id=None):
        if service_root_id:
            service_root = ServiceRoot.objects.all().get(id=service_root_id)
            serialized = ServiceRootBaseSerializer(service_root)
            return Response(serialized.data)
        query_params = prepare_query_params(request.GET)

        queryset = ServiceRootNoBookingSerializer.get_default_queryset()

        queryset = cls.apply_filters(queryset, query_params)

        serialized = ServiceRootNoBookingSerializer(queryset, many=True)
        return Response(serialized.data)
    
    @staticmethod
    def post(request):
        data = request.data
        serializer = ServiceRootCreateSerializer(data=data)
        serializer.is_valid(raise_exception=True)
        service_id = serializer.create()
        return Response(service_id, status=status.HTTP_201_CREATED)
    
    @staticmethod
    @transaction.atomic
    @expect_does_not_exist(Expense)
    def put(request, service_root_id=None):
        service_root = ServiceRoot.objects.get(id=service_root_id)
        serializer = ServiceRootCreateSerializer(data=request.data)
        serializer.is_valid(raise_exception=True)
        serializer.update(service_root)
        return Response(status=status.HTTP_204_NO_CONTENT)
    
    @staticmethod
    @transaction.atomic
    @expect_does_not_exist(Expense)
    def delete(request, service_root_id=None):
        ServiceRoot.objects.get(id=service_root_id).delete()
        return Response(status=status.HTTP_204_NO_CONTENT)


class ManageNote(basic_view_manager(Note, NoteSerializer)):
    @classmethod
    def get(cls, request):
        query_params = prepare_query_params(request.GET)

        serializer = NoteSerializer

        queryset = serializer.get_default_queryset()

        queryset = cls.apply_filters(queryset, query_params)

        serialized = serializer(queryset, many=True)
        return Response(serialized.data)

    @staticmethod
    def post(request):
        data = request.data
        user: User = request.user
        data['owner'] = user
        serializer = NoteCreateSerializer(data=data)
        serializer.is_valid(raise_exception=True)
        note_id = serializer.create()
        return Response(note_id, status=status.HTTP_201_CREATED)


class ManageAuthorizations(basic_view_manager(Authorization, AuthorizationBaseSerializer)):
    @staticmethod
    def apply_nested_filters(queryset, nested_params):
        # Only supports filtering by event and its extras

        if nested_params.is_empty():
            return queryset

        event_params, extra_params, _ = filter_params(Event, nested_params.get('events', {}))
        if not event_params.is_empty():
            queryset = queryset.filter(**event_params.to_dict('events__'))

        if not extra_params.is_empty():
            queryset = queryset.filter_by_extra(related_prefix='events__', **extra_params.to_dict())

        return queryset

    @classmethod
    @expect_does_not_exist(Authorization)
    def get(cls, request, authorization_id=None):
        if authorization_id:
            authorization = AuthorizationSerializer.get_default_queryset().get(id=authorization_id)
            serialized = AuthorizationSerializer(authorization)
            return Response(serialized.data)

        query_params = prepare_query_params(request.GET)

        queryset = AuthorizationSerializer.get_default_queryset()

        queryset = cls.apply_filters(queryset, query_params)

        serialized = AuthorizationSerializer(queryset, many=True)
        return Response(serialized.data)

    @staticmethod
    @transaction.atomic
    @expect_key_error
    def post(request):
        data = request.data
        events_query = data.pop(ApiSpecialKeys.EVENTS_QUERY, None)

        if events_query:
            # If events query is present, fetch from a query which events to relate to the authorization
            #  using the same method ManageEvents uses
            query_params = prepare_query_params(events_query)
            queryset = EventSerializer.get_default_queryset()
            queryset = ManageEvents.apply_filters(queryset, query_params)

            data['events'] = queryset.values_list('id', flat=True)

        serializer = AuthorizationCreateSerializer(data=data)
        serializer.is_valid(raise_exception=True)
        authorization_id = serializer.create()
        return Response(authorization_id, status=status.HTTP_201_CREATED)

    @staticmethod
    @transaction.atomic
    @expect_does_not_exist(Authorization)
    def put(request, authorization_id=None):
        authorization = Authorization.objects.get(id=authorization_id)
        serializer = AuthorizationUpdateSerializer(data=request.data)
        serializer.is_valid(raise_exception=True)
        serializer.update(authorization)
        return Response(status=status.HTTP_204_NO_CONTENT)

    @staticmethod
    @transaction.atomic
    @expect_does_not_exist(Authorization)
    def delete(request, authorization_id=None):
        Authorization.objects.get(id=authorization_id).delete()
        return Response(status=status.HTTP_204_NO_CONTENT)<|MERGE_RESOLUTION|>--- conflicted
+++ resolved
@@ -26,33 +26,20 @@
     Provider, \
     Recipient, \
     Requester, Service, ServiceRoot, User
-<<<<<<< HEAD
-from core_backend.serializers import AffiliationCreateSerializer, AffiliationSerializer, AgentCreateSerializer, \
-    AgentSerializer, BookingCreateSerializer, BookingNoEventsSerializer, BookingSerializer, CategoryCreateSerializer, \
-    CategorySerializer, CompanyCreateSerializer, CompanySerializer, CompanySerializerWithRoles, CompanyUpdateSerializer, \
-    EventNoBookingSerializer, EventSerializer, ExpenseCreateSerializer, ExpenseSerializer, NoteCreateSerializer, \
-    NoteSerializer, OperatorSerializer, \
-    PayerCreateSerializer, PayerSerializer, ProviderSerializer, ProviderUpdateSerializer, RecipientCreateSerializer, \
-    RecipientSerializer, \
-    RecipientUpdateSerializer, RequesterSerializer, ServiceCreateSerializer, ServiceRootBaseSerializer, ServiceRootCreateSerializer, ServiceRootNoBookingSerializer, \
-    ServiceSerializer, \
-    UserCreateSerializer, UserSerializer
-=======
 from core_backend.serializers.serializers import AffiliationSerializer, AgentSerializer, AuthorizationBaseSerializer, \
     AuthorizationSerializer, BookingNoEventsSerializer, BookingSerializer, CategorySerializer, \
     CompanyWithParentSerializer, CompanyWithRolesSerializer, EventNoBookingSerializer, EventSerializer, \
     ExpenseSerializer, NoteSerializer, OperatorSerializer, PayerSerializer, ProviderSerializer, RecipientSerializer, \
-    RequesterSerializer, ServiceRootNoBookingSerializer, ServiceSerializer, UserSerializer
+    RequesterSerializer, ServiceRootBaseSerializer, ServiceRootNoBookingSerializer, ServiceSerializer, UserSerializer
 from core_backend.serializers.serializers_create import AffiliationCreateSerializer, AgentCreateSerializer, \
     AuthorizationCreateSerializer, BookingCreateSerializer, CategoryCreateSerializer, CompanyCreateSerializer, \
     ExpenseCreateSerializer, NoteCreateSerializer, PayerCreateSerializer, RecipientCreateSerializer, \
-    ServiceCreateSerializer, UserCreateSerializer
+    ServiceCreateSerializer, ServiceRootCreateSerializer, UserCreateSerializer
 from core_backend.serializers.serializers_patch import EventPatchSerializer
 from core_backend.serializers.serializers_update import AuthorizationUpdateSerializer, BookingUpdateSerializer, \
     CategoryUpdateSerializer, CompanyUpdateSerializer, \
     ExpenseUpdateSerializer, ProviderUpdateSerializer, \
-    RecipientUpdateSerializer
->>>>>>> 056a4e16
+    RecipientUpdateSerializer, ServiceRootUpdateSerializer
 from core_backend.services import filter_params, is_extendable
 from core_backend.settings import VERSION_FILE_DIR
 
@@ -1027,7 +1014,7 @@
     @expect_does_not_exist(Expense)
     def put(request, service_root_id=None):
         service_root = ServiceRoot.objects.get(id=service_root_id)
-        serializer = ServiceRootCreateSerializer(data=request.data)
+        serializer = ServiceRootUpdateSerializer(data=request.data)
         serializer.is_valid(raise_exception=True)
         serializer.update(service_root)
         return Response(status=status.HTTP_204_NO_CONTENT)
