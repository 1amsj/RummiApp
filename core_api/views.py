from typing import Type, Union

from django.db import models, transaction
from django.db.models import Q, QuerySet
from rest_framework import generics, serializers, status
from rest_framework.decorators import api_view, permission_classes
from rest_framework.permissions import AllowAny, BasePermission, IsAuthenticated
from rest_framework.response import Response
from rest_framework.views import APIView
from rest_framework_simplejwt.views import TokenObtainPairView

from core_api.constants import ApiSpecialKeys
from core_api.decorators import expect_does_not_exist, expect_key_error
from core_api.exceptions import BadRequestException
from core_api.serializers import CustomTokenObtainPairSerializer, RegisterSerializer
from core_api.services import prepare_query_params
<<<<<<< HEAD
from core_api.services_datamanagement import create_affiliations_wrap, create_agent_wrap, create_booking, create_event, create_events_wrap, create_offers_wrap, \
    create_payer_wrap, create_recipient_wrap, create_requester_wrap, create_user, handle_events_bulk, update_event_wrap, \
    update_provider_wrap, update_recipient_wrap, update_user
from core_backend.datastructures import QueryParams
from core_backend.models import Affiliation, Agent, Authorization, Booking, Business, Category, Company, Contact, Event, \
    Expense, ExtraQuerySet, Note, Offer, \
    Operator, \
=======
from core_api.services_datamanagement import create_affiliations_wrap, create_agent_wrap, create_booking, create_event, \
    create_events_wrap, \
    create_operator_wrap, create_payer_wrap, create_recipient_wrap, create_requester_wrap, create_user, \
    handle_events_bulk, update_event_wrap, \
    update_provider_wrap, update_recipient_wrap, update_user
from core_backend.datastructures import QueryParams
from core_backend.models import Affiliation, Agent, Authorization, Booking, Business, Category, Company, Contact, Event, \
    Expense, \
    ExtraQuerySet, Language, Note, \
    Notification, Operator, \
>>>>>>> 25f607c8
    Payer, \
    Provider, \
    Recipient, \
    Requester, Service, ServiceRoot, User
from core_backend.notification_builders import build_from_template
from core_backend.serializers.serializers import AffiliationSerializer, AgentSerializer, AuthorizationBaseSerializer, \
    AuthorizationSerializer, BookingNoEventsSerializer, BookingSerializer, CategorySerializer, \
    CompanyWithParentSerializer, CompanyWithRolesSerializer, EventNoBookingSerializer, EventSerializer, \
<<<<<<< HEAD
    ExpenseSerializer, NoteSerializer, OfferSerializer, OperatorSerializer, PayerSerializer, ProviderSerializer, RecipientSerializer, \
    RequesterSerializer, ServiceRootBaseSerializer, ServiceRootNoBookingSerializer, ServiceSerializer, UserSerializer
from core_backend.serializers.serializers_create import AffiliationCreateSerializer, AgentCreateSerializer, \
    AuthorizationCreateSerializer, BookingCreateSerializer, CategoryCreateSerializer, CompanyCreateSerializer, \
    ExpenseCreateSerializer, NoteCreateSerializer, OfferCreateSerializer, PayerCreateSerializer, RecipientCreateSerializer, \
=======
    ExpenseSerializer, LanguageSerializer, NoteSerializer, NotificationSerializer, OperatorSerializer, PayerSerializer, ProviderSerializer, \
    RecipientSerializer, \
    RequesterSerializer, ServiceRootBaseSerializer, ServiceRootNoBookingSerializer, ServiceSerializer, UserSerializer
from core_backend.serializers.serializers_create import AffiliationCreateSerializer, AgentCreateSerializer, \
    AuthorizationCreateSerializer, CategoryCreateSerializer, CompanyCreateSerializer, \
    ExpenseCreateSerializer, LanguageCreateSerializer, NoteCreateSerializer, NotificationCreateSerializer, PayerCreateSerializer, \
    RecipientCreateSerializer, \
>>>>>>> 25f607c8
    ServiceCreateSerializer, ServiceRootCreateSerializer, UserCreateSerializer
from core_backend.serializers.serializers_patch import EventPatchSerializer
from core_backend.serializers.serializers_update import AuthorizationUpdateSerializer, BookingUpdateSerializer, \
    CategoryUpdateSerializer, CompanyUpdateSerializer, \
<<<<<<< HEAD
    ExpenseUpdateSerializer, OfferUpdateSerializer, ProviderUpdateSerializer, \
=======
    ExpenseUpdateSerializer, LanguageUpdateSerializer, ProviderUpdateSerializer, \
>>>>>>> 25f607c8
    RecipientUpdateSerializer, ServiceRootUpdateSerializer
from core_backend.services import filter_params, is_extendable
from core_backend.settings import VERSION_FILE_DIR


def can_manage_model_basic_permissions(model_name: str) -> Type[BasePermission]:
    class CanManageModel(BasePermission):
        message = 'You do not have permission to perform this operation'

        def has_permission(self, request, view):
            method = request.method
            user = request.user
            return (method == 'GET' and user.has_perm(F'core_api.view_{model_name}')) \
                or (method == 'POST' and user.has_perm(F'core_api.add_{model_name}')) \
                or (method == 'PUT' and user.has_perm(F'core_api.change_{model_name}')) \
                or (method == 'PATCH' and user.has_perm(F'core_api.change_{model_name}')) \
                or (method == 'DELETE' and user.has_perm(F'core_api.delete_{model_name}'))

    return CanManageModel


class CustomTokenObtainPairView(TokenObtainPairView):
    serializer_class = CustomTokenObtainPairSerializer


class RegisterView(generics.CreateAPIView):
    queryset = User.objects.filter(is_deleted=False)
    permission_classes = (AllowAny,)
    serializer_class = RegisterSerializer


class UserViewSet(generics.ListAPIView):
    queryset = User.objects.filter(is_deleted=False)
    permission_classes = (AllowAny,)
    serializer_class = UserSerializer


@api_view(['POST'])
@transaction.atomic
@permission_classes([AllowAny])
def register_user(request):
    serializer = UserCreateSerializer(data=request.data)
    serializer.is_valid(raise_exception=True)
    user = serializer.create()
    return Response(user.id, status=status.HTTP_201_CREATED)


@api_view(['GET'])
def get_routes(request):
    routes = [
        'token/',
        'register/',
        'token/refresh/'
    ]
    return Response(['api/v1/' + r for r in routes])


@api_view(['GET'])
@permission_classes([IsAuthenticated])
def manage_users(request):
    users = User.objects.filter(is_deleted=False)

    # Get filters
    email = request.query_params.get('email')
    first_name = request.query_params.get('first_name')
    last_name = request.query_params.get('last_name')

    # Filter
    if email:
        users = users.filter(email__icontains=email)
    if first_name:
        users = users.filter(first_name__icontains=first_name)
    if last_name:
        users = users.filter(last_name__icontains=last_name)

    serialized = UserSerializer(users, many=True)
    return Response(serialized.data)


@api_view(['GET', 'POST'])
@permission_classes([IsAuthenticated])
def test_end_point(request):
    if request.method == 'GET':
        data = f"Congratulation {request.user}, your API just responded to GET request"
        return Response({'response': data}, status=status.HTTP_200_OK)
    elif request.method == 'POST':
        text = request.POST.get('text')
        data = f'Congratulation your API just responded to POST request with text: {text}'
        return Response({'response': data}, status=status.HTTP_200_OK)
    return Response({}, status.HTTP_400_BAD_REQUEST)


@api_view(['GET'])
def get_version(request):
    try:
        with open(VERSION_FILE_DIR, 'r') as f:
            return Response(f.readline().strip('\n'))
    except FileNotFoundError:
        return Response("unknown")


@api_view(['GET'])
@permission_classes([IsAuthenticated, can_manage_model_basic_permissions(Business._meta.model_name)])
def search_bookings(request):
    # This view was made for the interpretation business alone and is not meant to be used in a generic application
    # without making the proper modifications
    person_query = Q(is_deleted=False)
    if first_name := request.GET.get('first_name'):
        person_query = person_query and Q(first_name__icontains=first_name)
    if last_name := request.GET.get('last_name'):
        person_query = person_query and Q(last_name__icontains=last_name)

    eligible_users = UserSerializer.get_default_queryset().filter(person_query)
    eligible_services = ServiceSerializer.get_default_queryset().filter(
        is_deleted=False,
        provider__user__in=eligible_users,
    )
    eligible_affiliations = AffiliationSerializer.get_default_queryset().filter(
        is_deleted=False,
        recipient__user__in=eligible_users,
    )
    eligible_events = EventSerializer.get_default_queryset().filter(
        is_deleted=False,
        affiliates__in=eligible_affiliations,
    )

    queryset = BookingSerializer.get_default_queryset().filter(
        is_deleted=False,
        services__in=eligible_services,
        events__in=eligible_events,
    )

    if date := request.GET.get('date'):
        queryset = queryset.filter_by_extra(
            date_of_injury__contains=date,
        )

    queryset = queryset.distinct('id')

    serialized = BookingSerializer(queryset, many=True)
    return Response(serialized.data)


def basic_view_manager(model: Type[models.Model], serializer: Type[serializers.ModelSerializer]):
    class ManageModel(APIView):
        permission_classes = [IsAuthenticated, can_manage_model_basic_permissions(model._meta.model_name)]

        @staticmethod
        def apply_nested_filters(queryset: Union[QuerySet[model], ExtraQuerySet[model]], nested_params: QueryParams):
            return queryset.filter(**nested_params.to_dict())

        @classmethod
        def apply_filters(cls, queryset: Union[QuerySet[model], ExtraQuerySet[model]], params: QueryParams):
            base_params, extra_params, nested_params = filter_params(model, params)

            if not base_params.is_empty():
                queryset = queryset.filter(**base_params.to_dict())

            if is_extendable(model) and not extra_params.is_empty():
                queryset = queryset.filter_by_extra(**extra_params.to_dict())

            queryset = cls.apply_nested_filters(queryset, nested_params)

            return queryset.distinct()

        @classmethod
        def filter_related_per_deleted(cls, queryset: QuerySet[model]):
            pass

        @classmethod
        def get(cls, request):
            query_params = prepare_query_params(request.GET)
            queryset = cls.apply_filters(model.objects.filter(is_deleted=False), query_params)
            serialized = serializer(queryset, many=True)
            return Response(serialized.data)

    return ManageModel


def user_subtype_view_manager(model: Type[models.Model], serializer: Type[serializers.ModelSerializer]):
    class ManageUserSubtypeModel(basic_view_manager(model, serializer)):
        @staticmethod
        def apply_nested_filters(queryset: Union[QuerySet[model], ExtraQuerySet[model]], nested_params: QueryParams):
            # do not apply by default
            return queryset

        @classmethod
        def apply_filters(cls, queryset, params):
            base_params, extra_params, nested_params = filter_params(model, params)

            if not base_params.is_empty():
                queryset = queryset.filter(**base_params.to_dict())

            user_params, extra_params, _ = filter_params(User, extra_params)
            if not user_params.is_empty():
                queryset = queryset.filter(**user_params.to_dict('user__'))

            if is_extendable(model) and not extra_params.is_empty():
                queryset = queryset.filter_by_extra(**extra_params.to_dict())

            queryset = cls.apply_nested_filters(queryset, nested_params)

            return queryset

        @classmethod
        def filter_related_per_deleted(cls, queryset: QuerySet[model]):
            return queryset.filter(
                user__in=User.objects.not_deleted(),
            )

    return ManageUserSubtypeModel


class ManageUsers(basic_view_manager(User, UserSerializer)):
    @classmethod
    @expect_does_not_exist(User)
    def get(cls, request, user_id=None):
        if user_id:
            user = User.objects.all().get(id=user_id)
            serialized = UserSerializer(user)
            return Response(serialized.data)

        query_params = prepare_query_params(request.GET)

        queryset = UserSerializer.get_default_queryset()

        queryset = cls.apply_filters(queryset, query_params)

        serialized = UserSerializer(queryset, many=True)
        return Response(serialized.data)

    @staticmethod
    @transaction.atomic
    def post(request, business_name=None):
        """
        Create a new user, by default assign them a recipient role and an affiliation to null
        Said assignment can be avoided by setting _recipient_data and (or both) _affiliation_datalist to empty ({} or [])
        respectively
        """
        # Create user
        # Extract roles data before the serializer deals with it
        agent_data = request.data.pop(ApiSpecialKeys.AGENT_DATA, None)

        operator_data = request.data.pop(ApiSpecialKeys.OPERATOR_DATA, None)

        payer_data = request.data.pop(ApiSpecialKeys.PAYER_DATA, {
            "companies": [],
            "method": '',
        })

        recipient_data = request.data.pop(ApiSpecialKeys.RECIPIENT_DATA, {
            "companies": [],
            "notes": [],
        })

        requester_data = request.data.pop(ApiSpecialKeys.REQUESTER_DATA, {
            "companies": [],
        })

        user_id = create_user(
            request.data
        )

        response = {"user_id": user_id}

        if agent_data:
            agent_id = create_agent_wrap(
                data=agent_data,
                user_id=user_id,
                business_name=business_name,
            )

            response["agent_id"] = agent_id

        if operator_data:
            operator_id = create_operator_wrap(
                operator_data,
                user_id=user_id,
            )

            response["operator_id"] = operator_id

        if payer_data:
            payer_id = create_payer_wrap(
                payer_data,
                user_id=user_id,
            )

            response["payer_id"] = payer_id

        if recipient_data:
            # Create recipient and affiliation
            # Extract affiliation data before the serializer deals with it
            affiliation_datalist = recipient_data.pop(ApiSpecialKeys.AFFILIATION_DATALIST, [{"company": None}])

            recipient_id = create_recipient_wrap(
                recipient_data,
                business_name,
                user_id=user_id
            )

            affiliation_ids = create_affiliations_wrap(
                affiliation_datalist,
                business_name,
                recipient_id=recipient_id
            )

            response["recipient_id"] = recipient_id
            response["affiliation_ids"] = affiliation_ids

        if requester_data:
            requester_id = create_requester_wrap(
                requester_data,
                business_name,
                user_id=user_id
            )

            response["requester_id"] = requester_id


        # Respond with complex ids object
        return Response(response, status=status.HTTP_201_CREATED)

    @staticmethod
    @transaction.atomic
    @expect_does_not_exist(User)
    @expect_does_not_exist(Contact)
    @expect_does_not_exist(Recipient)
    def put(request, user_id=None):
        """
        Update a user; if _provider_data or _recipient_data provided, update them too
        """
        # Update user
        # Extract management data before the serializer deals with it
        business_name = request.data.pop(ApiSpecialKeys.BUSINESS, None)
        provider_data = request.data.pop(ApiSpecialKeys.PROVIDER_DATA, None)
        recipient_data = request.data.pop(ApiSpecialKeys.RECIPIENT_DATA, None)

        user = User.objects.get(id=user_id)
        update_user(
            request.data,
            user_instance=user
        )

        # Update provider
        if provider_data:
            update_provider_wrap(
                provider_data,
                business_name,
                user_id,
                provider_instance=user.as_provider
            )

        # Update recipient
        if recipient_data:
            update_recipient_wrap(
                recipient_data,
                business_name,
                user_id,
                recipient_instance=user.as_recipient
            )

        # Done
        return Response(status=status.HTTP_204_NO_CONTENT)

    @staticmethod
    @transaction.atomic
    def delete(request, user_id=None):
        user = User.objects.get(id=user_id)
        user.is_deleted = True
        user.save()
        return Response(status=status.HTTP_204_NO_CONTENT)


class ManageAgents(user_subtype_view_manager(Agent, AgentSerializer)):

    @staticmethod
    @transaction.atomic
    @expect_key_error
    @expect_does_not_exist(Agent)
    def post(request, business_name=None):
        serializer = AgentCreateSerializer(data=request.data)
        serializer.is_valid(raise_exception=True)
        agent = serializer.create(business_name)
        return Response(agent.id, status=status.HTTP_201_CREATED)

    @classmethod
    def get(cls, request, buisiness_name=None, agent_id=None):
        if agent_id:
            agent = Agent.objects.all().not_deleted('user').get(id=agent_id)
            serialized = AgentSerializer(agent)
            return Response(serialized.data)

        query_params = prepare_query_params(request.GET)

        queryset = AgentSerializer.get_default_queryset()

        queryset = cls.apply_filters(queryset, query_params)

        serialized = AgentSerializer(queryset, many=True)
        return Response(serialized.data)

class ManageOperators(user_subtype_view_manager(Operator, OperatorSerializer)):
    @staticmethod
    def apply_nested_filters(queryset, nested_params):
        if nested_params.is_empty():
            return queryset

        service_params, extra_params, _ = filter_params(Service, nested_params.get('services', {}))
        if not service_params.is_empty():
            queryset = queryset.filter(**service_params.to_dict('services__'))

        if not extra_params.is_empty():
            queryset = queryset.filter_by_extra(related_prefix='services__', **extra_params.to_dict())

        return queryset

    @classmethod
    @expect_does_not_exist(Operator)
    def get(cls, request, business_name=None, operator_id=None):
        if operator_id:
            operator = Operator.objects.all().not_deleted('user').get(id=operator_id)
            serialized = OperatorSerializer(operator)
            return Response(serialized.data)

        query_params = prepare_query_params(request.GET)

        queryset = OperatorSerializer.get_default_queryset()

        queryset = cls.apply_filters(queryset, query_params)

        serialized = OperatorSerializer(queryset, many=True)
        return Response(serialized.data)

class ManagePayers(user_subtype_view_manager(Payer, PayerSerializer)):
    @staticmethod
    @transaction.atomic
    @expect_key_error
    @expect_does_not_exist(Payer)
    def post(request):
        serializer = PayerCreateSerializer(data=request.data)
        serializer.is_valid(raise_exception=True)
        payer = serializer.create()
        return Response(payer.id, status=status.HTTP_201_CREATED)

    @classmethod
    def get(cls, request, buisiness_name=None, payer_id=None):
        if payer_id:
            payer = Payer.objects.all().not_deleted('user').get(id=payer_id)
            serialized = PayerSerializer(payer)
            return Response(serialized.data)

        query_params = prepare_query_params(request.GET)

        queryset = PayerSerializer.get_default_queryset()

        queryset = cls.apply_filters(queryset, query_params)

        serialized = PayerSerializer(queryset, many=True)
        return Response(serialized.data)



class ManageProviders(user_subtype_view_manager(Provider, ProviderSerializer)):
    @staticmethod
    def apply_nested_filters(queryset, nested_params):
        if nested_params.is_empty():
            return queryset

        service_params, extra_params, _ = filter_params(Service, nested_params.get('services', {}))
        if not service_params.is_empty():
            queryset = queryset.filter(**service_params.to_dict('services__'))

        if not extra_params.is_empty():
            queryset = queryset.filter_by_extra(related_prefix='services__', **extra_params.to_dict())

        return queryset

    @classmethod
    @expect_does_not_exist(Provider)
    def get(cls, request, business_name=None, provider_id=None):
        if provider_id:
            provider = Provider.objects.all().not_deleted('user').get(id=provider_id)
            serialized = ProviderSerializer(provider)
            return Response(serialized.data)

        query_params = prepare_query_params(request.GET)

        queryset = ProviderSerializer.get_default_queryset()

        queryset = cls.apply_filters(queryset, query_params)

        serialized = ProviderSerializer(queryset, many=True)
        return Response(serialized.data)

    @staticmethod
    @transaction.atomic
    @expect_does_not_exist(Provider)
    def put(request, provider_id=None):
        provider = Provider.objects.get(id=provider_id)
        business = request.data.pop(ApiSpecialKeys.BUSINESS)
        serializer = ProviderUpdateSerializer(data=request.data)
        serializer.is_valid(raise_exception=True)
        serializer.update(provider, business)
        return Response(status=status.HTTP_204_NO_CONTENT)


class ManageRecipients(user_subtype_view_manager(Recipient, RecipientSerializer)):
    @classmethod
    def get(cls, request, business_name=None, recipient_id=None):
        if recipient_id:
            recipient = Recipient.objects.all().not_deleted('user').get(id=recipient_id)
            serialized = RecipientSerializer(recipient)
            return Response(serialized.data)

        query_params = prepare_query_params(request.GET)

        queryset = RecipientSerializer.get_default_queryset()

        queryset = cls.apply_filters(queryset, query_params)

        serialized = RecipientSerializer(queryset, many=True)
        return Response(serialized.data)

    @staticmethod
    @transaction.atomic
    @expect_key_error
    @expect_does_not_exist(Recipient)
    def post(request, business_name=None):
        serializer = RecipientCreateSerializer(data=request.data)
        serializer.is_valid(raise_exception=True)
        recipient = serializer.create(business_name)
        return Response(recipient.id, status=status.HTTP_201_CREATED)

    @staticmethod
    @transaction.atomic
    @expect_does_not_exist(Recipient)
    def put(request, recipient_id=None):
        recipient = Recipient.objects.get(id=recipient_id)
        business = request.data.pop(ApiSpecialKeys.BUSINESS)
        serializer = RecipientUpdateSerializer(data=request.data)
        serializer.is_valid(raise_exception=True)
        serializer.update(recipient, business)
        return Response(status=status.HTTP_204_NO_CONTENT)


class ManageRequesters(user_subtype_view_manager(Requester, RequesterSerializer)):
    @classmethod
    @expect_does_not_exist(Requester)
    def get(cls, request, business_name=None, requester_id=None):
        if requester_id:
            requester = Requester.objects.all().not_deleted('user').get(id=requester_id)
            serialized = RequesterSerializer(requester)
            return Response(serialized.data)

        query_params = prepare_query_params(request.GET)

        queryset = RequesterSerializer.get_default_queryset()

        queryset = cls.apply_filters(queryset, query_params)

        serialized = RequesterSerializer(queryset, many=True)
        return Response(serialized.data)


class ManageAffiliations(basic_view_manager(Affiliation, AffiliationSerializer)):
    @staticmethod
    def apply_nested_filters(queryset, nested_params):
        recipient_params = nested_params.pop('recipient')
        if recipient_params:
            base_params, extra_params, _ = filter_params(Recipient, recipient_params)

            if not base_params.is_empty():
                queryset = queryset.filter(**base_params.to_dict('recipient__'))

            user_params, extra_params, _ = filter_params(User, extra_params)
            if not user_params.is_empty():
                queryset = queryset.filter(**user_params.to_dict('recipient__user__'))

            if is_extendable(Recipient) and not extra_params.is_empty():
                queryset = queryset.filter_by_extra(**extra_params.to_dict('recipient__'))

        company_params = nested_params.pop('company')
        if company_params:
            base_params, extra_params, _ = filter_params(Company, company_params)

            if not base_params.is_empty():
                queryset = queryset.filter(**base_params.to_dict('company__'))

            if is_extendable(Company) and not extra_params.is_empty():
                queryset = queryset.filter_by_extra(**extra_params.to_dict('company__'))

        return queryset

    @classmethod
    @expect_does_not_exist(Affiliation)
    def get(cls, request, affiliation_id=None):
        if affiliation_id:
            affiliation = Affiliation.objects.all().not_deleted('user').get(id=affiliation_id)
            serialized = AffiliationSerializer(affiliation)
            return Response(serialized.data)

        query_params = prepare_query_params(request.GET)

        queryset = AffiliationSerializer.get_default_queryset()

        queryset = cls.apply_filters(queryset, query_params)

        serialized = AffiliationSerializer(queryset, many=True)
        return Response(serialized.data)


    @staticmethod
    @transaction.atomic
    @expect_key_error
    @expect_does_not_exist(Affiliation)
    def post(request, business_name=None):
        serializer = AffiliationCreateSerializer(data=request.data)
        serializer.is_valid(raise_exception=True)
        affiliation = serializer.create(business_name)
        return Response(affiliation.id, status=status.HTTP_201_CREATED)


class ManageBooking(basic_view_manager(Booking, BookingSerializer)):
    @classmethod
    def get(cls, request, business_name=None, booking_id=None):
        if booking_id:
            booking = Booking.objects.all().not_deleted('business').get(id=booking_id)
            serialized = BookingSerializer(booking)
            return Response(serialized.data)

        include_events = request.GET.get(ApiSpecialKeys.INCLUDE_EVENTS, False)
        query_params = prepare_query_params(request.GET)

        serializer = BookingSerializer if include_events else BookingNoEventsSerializer

        queryset = serializer.get_default_queryset()

        queryset = cls.apply_filters(queryset, query_params)

        serialized = serializer(queryset, many=True)
        return Response(serialized.data)

    @staticmethod
    @transaction.atomic
    @expect_key_error
    def post(request, business_name):
        event_datalist = request.data.pop(ApiSpecialKeys.EVENT_DATALIST, [])
        offer_datalist = request.data.pop(ApiSpecialKeys.OFFER_DATALIST, [])
        booking_id = create_booking(request.data, business_name, request.user)

        event_ids = create_events_wrap(
            datalist=event_datalist,
            business=business_name,
            booking_id=booking_id,
        )

        offer_ids = create_offers_wrap(
            datalist=offer_datalist,
            business=business_name,
            booking_id=booking_id,
        )


        return Response({
            "booking_id": booking_id,
            "event_ids": event_ids,
            "offer_ids": offer_ids,
        }, status=status.HTTP_201_CREATED)

    @staticmethod
    @transaction.atomic
    @expect_does_not_exist(Booking)
    def put(request, booking_id=None):
        booking = Booking.objects.get(id=booking_id)
        business = request.data.pop(ApiSpecialKeys.BUSINESS)
        event_datalist = request.data.pop(ApiSpecialKeys.EVENT_DATALIST, [])
        requester = request.data.pop('requester', None)

        handle_events_bulk(event_datalist, business, requester, booking_id)

        serializer = BookingUpdateSerializer(data=request.data)
        serializer.is_valid(raise_exception=True)
        serializer.update(booking, business)
        return Response(status=status.HTTP_204_NO_CONTENT)

    @staticmethod
    @transaction.atomic
    @expect_does_not_exist(Event)
    def delete(request, booking_id=None):
        booking = Booking.objects.get(id=booking_id)
        booking.is_deleted = True
        booking.save()
        return Response(status=status.HTTP_204_NO_CONTENT)


class ManageEvents(basic_view_manager(Event, EventSerializer)):
    @classmethod
    @expect_does_not_exist(Event)
    def get(cls, request, business_name=None, event_id=None):
        if event_id:
            event = EventSerializer.get_default_queryset().get(id=event_id)
            serialized = EventSerializer(event)
            return Response(serialized.data)

        include_booking = request.GET.get(ApiSpecialKeys.INCLUDE_BOOKING, False)
        query_params = prepare_query_params(request.GET)

        serializer = EventSerializer if include_booking else EventNoBookingSerializer

        queryset = serializer.get_default_queryset()

        if business_name:
            queryset = queryset.filter(booking__business__name=business_name)

        queryset = cls.apply_filters(queryset, query_params)

        serialized = serializer(queryset, many=True)
        return Response(serialized.data)

    @staticmethod
    @transaction.atomic
    @expect_key_error
    def post(request, business_name=None):
        """
        Create a new event.
        If the payload is an array of objects, the events will be created/updated depending on whether they provide
        their ID or not
        """
        data = request.data
        user: User = request.user
        requester_id = user.as_requester.id if user.is_requester else None

        if type(data) is list:
            # Create, update or delete events in bulk
            event_ids = handle_events_bulk(
                data,
                business_name,
                requester_id
            )
            return Response(event_ids, status=status.HTTP_201_CREATED)

        # Create a single event
        event_id = create_event(
            data,
            business_name,
            requester_id
        )

        return Response(event_id, status=status.HTTP_201_CREATED)

    @staticmethod
    @transaction.atomic
    @expect_does_not_exist(Event)
    def put(request, event_id=None):
        business_name = request.data.pop(ApiSpecialKeys.BUSINESS)
        event = Event.objects.get(id=event_id)

        update_event_wrap(
            request.data,
            business_name,
            event_instance=event,
        )

        return Response(status=status.HTTP_204_NO_CONTENT)

    @classmethod
    @transaction.atomic
    @expect_does_not_exist(Event)
    def patch(cls, request, business_name=None):
        data = request.data

        # Extract query keys
        try:
            patch_query = data.pop(ApiSpecialKeys.PATCH_QUERY)
        except KeyError:
            raise BadRequestException('Missing patch query')

        # Get target queryset
        query_params = prepare_query_params(patch_query)
        queryset = EventSerializer.get_default_queryset()
        queryset = cls.apply_filters(queryset, query_params)

        # Apply patch to each event
        for event in queryset:
            serializer = EventPatchSerializer(data=data)
            serializer.is_valid(raise_exception=True)
            serializer.patch(event, business_name)

        return Response(status=status.HTTP_204_NO_CONTENT)

    @staticmethod
    @transaction.atomic
    @expect_does_not_exist(Event)
    def delete(request, event_id=None):
        Event.objects.get(id=event_id).delete()
        return Response(status=status.HTTP_204_NO_CONTENT)


class ManageExpenses(basic_view_manager(Expense, ExpenseSerializer)):
    @classmethod
    @expect_does_not_exist(Expense)
    def get(cls, request, business_name=None, expense_id=None):
        if expense_id:
            expense = Expense.objects.all().not_deleted('booking').get(id=expense_id)
            serialized = ExpenseSerializer(expense)
            return Response(serialized.data)
        try:
            query_params = prepare_query_params(request.GET)

            queryset = ExpenseSerializer.get_default_queryset()

            queryset = cls.apply_filters(queryset, query_params)

            serialized = ExpenseSerializer(queryset, many=True)
            return Response(serialized.data)
        except:
            raise NotImplementedError('fetching multiple expenses')


    @staticmethod
    @transaction.atomic
    @expect_key_error
    def post(request):
        data = request.data
        serializer = ExpenseCreateSerializer(data=data)
        serializer.is_valid(raise_exception=True)
        expense_id = serializer.create()
        return Response(expense_id, status=status.HTTP_201_CREATED)

    @staticmethod
    @transaction.atomic
    @expect_does_not_exist(Expense)
    def put(request, expense_id=None):
        expense = Expense.objects.get(id=expense_id)
        serializer = ExpenseUpdateSerializer(data=request.data)
        serializer.is_valid(raise_exception=True)
        serializer.update(expense)
        return Response(status=status.HTTP_204_NO_CONTENT)

    @staticmethod
    @transaction.atomic
    @expect_does_not_exist(Expense)
    def delete(request, expense_id=None):
        Expense.objects.get(id=expense_id).delete()
        return Response(status=status.HTTP_204_NO_CONTENT)


class ManageCategories(basic_view_manager(Category, CategorySerializer)):
    @classmethod
    def get(cls, request, business_name=None, category_id=None):
        if category_id:
            category = Category.objects.all().get(id=category_id)
            serialized = CategorySerializer(category)
            return Response(serialized.data)

        query_params = prepare_query_params(request.GET)

        queryset = CategorySerializer.get_default_queryset()

        queryset = cls.apply_filters(queryset, query_params)

        serialized = CategorySerializer(queryset, many=True)
        return Response(serialized.data)

    @staticmethod
    @transaction.atomic
    @expect_key_error
    def post(request):
        data = request.data
        serializer = CategoryCreateSerializer(data=data)
        serializer.is_valid(raise_exception=True)
        category_id = serializer.create()
        return Response(category_id, status=status.HTTP_201_CREATED)

    @staticmethod
    @transaction.atomic
    @expect_does_not_exist(Expense)
    def put(request, category_id=None):
        category = Category.objects.get(id=category_id)
        serializer = CategoryUpdateSerializer(data=request.data)
        serializer.is_valid(raise_exception=True)
        serializer.update(category)
        return Response(status=status.HTTP_204_NO_CONTENT)

    @staticmethod
    @transaction.atomic
    @expect_does_not_exist(Expense)
    def delete(request, category_id=None):
        Category.objects.get(id=category_id).delete()
        return Response(status=status.HTTP_204_NO_CONTENT)


class ManageCompany(basic_view_manager(Company, CompanyWithParentSerializer)):
    @classmethod
    @expect_does_not_exist(Company)
    def get(cls, request, company_id=None):
        include_roles = request.GET.get(ApiSpecialKeys.INCLUDE_ROLES, False)
        serializer = CompanyWithRolesSerializer if include_roles else CompanyWithParentSerializer

        if company_id:
            company = Company.objects.all().get(id=company_id)
            serialized = serializer(company)
            return Response(serialized.data)

        query_params = prepare_query_params(request.GET)
        queryset = serializer.get_default_queryset()
        queryset = cls.apply_filters(queryset, query_params)
        serialized = serializer(queryset, many=True)

        return Response(serialized.data)

    @staticmethod
    @transaction.atomic
    @expect_key_error
    def post(request):
        serializer = CompanyCreateSerializer(data=request.data)
        serializer.is_valid(raise_exception=True)
        company_id = serializer.create()
        return Response(company_id, status=status.HTTP_201_CREATED)

    @staticmethod
    @transaction.atomic
    @expect_does_not_exist(Company)
    @expect_does_not_exist(Contact)
    def put(request, company_id=None):
        company = Company.objects.get(id=company_id)
        serializer = CompanyUpdateSerializer(data=request.data)
        serializer.is_valid(raise_exception=True)
        serializer.update(company)
        return Response(status=status.HTTP_204_NO_CONTENT)

    @staticmethod
    @transaction.atomic
    @expect_does_not_exist(Event)
    def delete(request, company_id=None):
        company = Company.objects.get(id=company_id)
        company.is_deleted = True
        company.save()
        return Response(status=status.HTTP_204_NO_CONTENT)


class ManageService(basic_view_manager(Service, ServiceSerializer)):
    @classmethod
    @expect_does_not_exist(Service)
    def get(cls, request, service_id=None):
        if service_id:
            service = Service.objects.all().get(id=service_id)
            serialized = ServiceSerializer(service)
            return Response(serialized.data)

        query_params = prepare_query_params(request.GET)

        queryset = ServiceSerializer.get_default_queryset()

        queryset = cls.apply_filters(queryset, query_params)

        serialized = ServiceSerializer(queryset, many=True)
        return Response(serialized.data)

    @staticmethod
    @transaction.atomic
    @expect_key_error
    @expect_does_not_exist(Business)
    def post(request, business_name=None):
        data = request.data
        data['business'] = business_name
        serializer = ServiceCreateSerializer(data=data)
        serializer.is_valid(raise_exception=True)
        service_id = serializer.create()
        return Response(service_id, status=status.HTTP_201_CREATED)


class ManageServiceRoot(basic_view_manager(ServiceRoot, ServiceRootNoBookingSerializer)):
    @classmethod
    def get(cls, request, business_name=None, service_root_id=None):
        if service_root_id:
            service_root = ServiceRoot.objects.all().get(id=service_root_id)
            serialized = ServiceRootBaseSerializer(service_root)
            return Response(serialized.data)
        query_params = prepare_query_params(request.GET)

        queryset = ServiceRootNoBookingSerializer.get_default_queryset()

        queryset = cls.apply_filters(queryset, query_params)

        serialized = ServiceRootNoBookingSerializer(queryset, many=True)
        return Response(serialized.data)
    
    @staticmethod
    def post(request):
        data = request.data
        serializer = ServiceRootCreateSerializer(data=data)
        serializer.is_valid(raise_exception=True)
        service_id = serializer.create()
        return Response(service_id, status=status.HTTP_201_CREATED)
    
    @staticmethod
    @transaction.atomic
    @expect_does_not_exist(Expense)
    def put(request, service_root_id=None):
        service_root = ServiceRoot.objects.get(id=service_root_id)
        serializer = ServiceRootUpdateSerializer(data=request.data)
        serializer.is_valid(raise_exception=True)
        serializer.update(service_root)
        return Response(status=status.HTTP_204_NO_CONTENT)
    
    @staticmethod
    @transaction.atomic
    @expect_does_not_exist(Expense)
    def delete(request, service_root_id=None):
        ServiceRoot.objects.get(id=service_root_id).delete()
        return Response(status=status.HTTP_204_NO_CONTENT)


class ManageNote(basic_view_manager(Note, NoteSerializer)):
    @classmethod
    def get(cls, request):
        query_params = prepare_query_params(request.GET)

        serializer = NoteSerializer

        queryset = serializer.get_default_queryset()

        queryset = cls.apply_filters(queryset, query_params)

        serialized = serializer(queryset, many=True)
        return Response(serialized.data)

    @staticmethod
    def post(request):
        data = request.data
        user: User = request.user
        data['owner'] = user
        serializer = NoteCreateSerializer(data=data)
        serializer.is_valid(raise_exception=True)
        note_id = serializer.create()
        return Response(note_id, status=status.HTTP_201_CREATED)


class ManageAuthorizations(basic_view_manager(Authorization, AuthorizationBaseSerializer)):
    @staticmethod
    def apply_nested_filters(queryset, nested_params):
        # Only supports filtering by event and its extras

        if nested_params.is_empty():
            return queryset

        event_params, extra_params, _ = filter_params(Event, nested_params.get('events', {}))
        if not event_params.is_empty():
            queryset = queryset.filter(**event_params.to_dict('events__'))

        if not extra_params.is_empty():
            queryset = queryset.filter_by_extra(related_prefix='events__', **extra_params.to_dict())

        return queryset

    @classmethod
    @expect_does_not_exist(Authorization)
    def get(cls, request, authorization_id=None):
        if authorization_id:
            authorization = AuthorizationSerializer.get_default_queryset().get(id=authorization_id)
            serialized = AuthorizationSerializer(authorization)
            return Response(serialized.data)

        query_params = prepare_query_params(request.GET)

        queryset = AuthorizationSerializer.get_default_queryset()

        queryset = cls.apply_filters(queryset, query_params)

        serialized = AuthorizationSerializer(queryset, many=True)
        return Response(serialized.data)

    @staticmethod
    @transaction.atomic
    @expect_key_error
    def post(request):
        data = request.data
        events_query = data.pop(ApiSpecialKeys.EVENTS_QUERY, None)

        if events_query:
            # If events query is present, fetch from a query which events to relate to the authorization
            #  using the same method ManageEvents uses
            query_params = prepare_query_params(events_query)
            queryset = EventSerializer.get_default_queryset()
            queryset = ManageEvents.apply_filters(queryset, query_params)

            data['events'] = queryset.values_list('id', flat=True)

        serializer = AuthorizationCreateSerializer(data=data)
        serializer.is_valid(raise_exception=True)
        authorization_id = serializer.create()
        return Response(authorization_id, status=status.HTTP_201_CREATED)

    @staticmethod
    @transaction.atomic
    @expect_does_not_exist(Authorization)
    def put(request, authorization_id=None):
        authorization = Authorization.objects.get(id=authorization_id)
        serializer = AuthorizationUpdateSerializer(data=request.data)
        serializer.is_valid(raise_exception=True)
        serializer.update(authorization)
        return Response(status=status.HTTP_204_NO_CONTENT)

    @staticmethod
    @transaction.atomic
    @expect_does_not_exist(Authorization)
    def delete(request, authorization_id=None):
        Authorization.objects.get(id=authorization_id).delete()
        return Response(status=status.HTTP_204_NO_CONTENT)

<<<<<<< HEAD

class ManageOffers(basic_view_manager(Offer, OfferSerializer)):
    @classmethod
    def get(cls, request):
        query_params = prepare_query_params(request.GET)

        serializer = OfferSerializer

        queryset = serializer.get_default_queryset()

        queryset = cls.apply_filters(queryset, query_params)

        serialized = serializer(queryset, many=True)
        return Response(serialized.data)
    
    @staticmethod
    def post(request, business_name=None):
        data = request.data
        serializer = OfferCreateSerializer(data=data)
        serializer.is_valid(raise_exception=True)
        offer_id = serializer.create(business_name)
        return Response(offer_id, status=status.HTTP_201_CREATED)
    
    @staticmethod
    def put(request, offer_id=None, business_name=None):
        offer = Offer.objects.get(id=offer_id)
        serializer = OfferUpdateSerializer(data=request.data)
        serializer.is_valid(raise_exception=True)
        serializer.update(offer, business_name)
        return Response(status=status.HTTP_204_NO_CONTENT)
=======
class ManageLanguages(basic_view_manager(Language, LanguageSerializer)):
    @classmethod
    def get(cls, request, language_id=None):
        if language_id:
            language = LanguageSerializer.get_default_queryset().get(id=language_id)
            serialized = LanguageSerializer(language)
            return Response(serialized.data)

        query_params = prepare_query_params(request.GET)

        queryset = LanguageSerializer.get_default_queryset()

        queryset = cls.apply_filters(queryset, query_params)

        serialized = LanguageSerializer(queryset, many=True)
        return Response(serialized.data)

    @staticmethod
    @transaction.atomic
    @expect_key_error
    def post(request):
        data = request.data
        serializer = LanguageCreateSerializer(data=data)
        serializer.is_valid(raise_exception=True)
        language_id = serializer.create()
        return Response(language_id, status=status.HTTP_201_CREATED)

    @staticmethod
    @transaction.atomic
    @expect_does_not_exist(Language)
    def put(request, language_id=None):
        language = Language.objects.get(id=language_id)
        serializer = LanguageUpdateSerializer(data=request.data)
        serializer.is_valid(raise_exception=True)
        serializer.update(language)
        return Response(status=status.HTTP_204_NO_CONTENT)

    @staticmethod
    @transaction.atomic
    @expect_does_not_exist(Language)
    def delete(request, language_id=None):
        Language.objects.get(id=language_id).delete()
        return Response(status=status.HTTP_204_NO_CONTENT)


class ManageNotifications(basic_view_manager(Notification, NotificationSerializer)):
    @classmethod
    @expect_does_not_exist(Notification)
    def get(cls, request, notification_id=None):
        if notification_id:
            notification = NotificationSerializer.get_default_queryset().get(id=notification_id)
            serialized = NotificationSerializer(notification)
            return Response(serialized.data)

        query_params = prepare_query_params(request.GET)
        queryset = NotificationSerializer.get_default_queryset()
        queryset = cls.apply_filters(queryset, query_params)
        serialized = NotificationSerializer(queryset, many=True)
        return Response(serialized.data)

    @staticmethod
    @transaction.atomic
    @expect_key_error
    def post(request):
        data = request.data
        payload = data.get('payload')
        template = data.get('template')

        serializer = NotificationCreateSerializer(data=request.data)
        serializer.is_valid(raise_exception=True)

        render_data = build_from_template(template, payload)

        notification_id = serializer.create(render_data=render_data)

        return Response(notification_id, status=status.HTTP_202_ACCEPTED)
>>>>>>> 25f607c8
<|MERGE_RESOLUTION|>--- conflicted
+++ resolved
@@ -14,17 +14,8 @@
 from core_api.exceptions import BadRequestException
 from core_api.serializers import CustomTokenObtainPairSerializer, RegisterSerializer
 from core_api.services import prepare_query_params
-<<<<<<< HEAD
-from core_api.services_datamanagement import create_affiliations_wrap, create_agent_wrap, create_booking, create_event, create_events_wrap, create_offers_wrap, \
-    create_payer_wrap, create_recipient_wrap, create_requester_wrap, create_user, handle_events_bulk, update_event_wrap, \
-    update_provider_wrap, update_recipient_wrap, update_user
-from core_backend.datastructures import QueryParams
-from core_backend.models import Affiliation, Agent, Authorization, Booking, Business, Category, Company, Contact, Event, \
-    Expense, ExtraQuerySet, Note, Offer, \
-    Operator, \
-=======
 from core_api.services_datamanagement import create_affiliations_wrap, create_agent_wrap, create_booking, create_event, \
-    create_events_wrap, \
+    create_events_wrap, create_offers_wrap, \
     create_operator_wrap, create_payer_wrap, create_recipient_wrap, create_requester_wrap, create_user, \
     handle_events_bulk, update_event_wrap, \
     update_provider_wrap, update_recipient_wrap, update_user
@@ -32,8 +23,7 @@
 from core_backend.models import Affiliation, Agent, Authorization, Booking, Business, Category, Company, Contact, Event, \
     Expense, \
     ExtraQuerySet, Language, Note, \
-    Notification, Operator, \
->>>>>>> 25f607c8
+    Notification, Offer, Operator, \
     Payer, \
     Provider, \
     Recipient, \
@@ -42,30 +32,18 @@
 from core_backend.serializers.serializers import AffiliationSerializer, AgentSerializer, AuthorizationBaseSerializer, \
     AuthorizationSerializer, BookingNoEventsSerializer, BookingSerializer, CategorySerializer, \
     CompanyWithParentSerializer, CompanyWithRolesSerializer, EventNoBookingSerializer, EventSerializer, \
-<<<<<<< HEAD
-    ExpenseSerializer, NoteSerializer, OfferSerializer, OperatorSerializer, PayerSerializer, ProviderSerializer, RecipientSerializer, \
-    RequesterSerializer, ServiceRootBaseSerializer, ServiceRootNoBookingSerializer, ServiceSerializer, UserSerializer
-from core_backend.serializers.serializers_create import AffiliationCreateSerializer, AgentCreateSerializer, \
-    AuthorizationCreateSerializer, BookingCreateSerializer, CategoryCreateSerializer, CompanyCreateSerializer, \
-    ExpenseCreateSerializer, NoteCreateSerializer, OfferCreateSerializer, PayerCreateSerializer, RecipientCreateSerializer, \
-=======
-    ExpenseSerializer, LanguageSerializer, NoteSerializer, NotificationSerializer, OperatorSerializer, PayerSerializer, ProviderSerializer, \
+    ExpenseSerializer, LanguageSerializer, NoteSerializer, NotificationSerializer, OfferSerializer, OperatorSerializer, PayerSerializer, ProviderSerializer, \
     RecipientSerializer, \
     RequesterSerializer, ServiceRootBaseSerializer, ServiceRootNoBookingSerializer, ServiceSerializer, UserSerializer
 from core_backend.serializers.serializers_create import AffiliationCreateSerializer, AgentCreateSerializer, \
     AuthorizationCreateSerializer, CategoryCreateSerializer, CompanyCreateSerializer, \
-    ExpenseCreateSerializer, LanguageCreateSerializer, NoteCreateSerializer, NotificationCreateSerializer, PayerCreateSerializer, \
+    ExpenseCreateSerializer, LanguageCreateSerializer, NoteCreateSerializer, NotificationCreateSerializer, OfferCreateSerializer, PayerCreateSerializer, \
     RecipientCreateSerializer, \
->>>>>>> 25f607c8
     ServiceCreateSerializer, ServiceRootCreateSerializer, UserCreateSerializer
 from core_backend.serializers.serializers_patch import EventPatchSerializer
 from core_backend.serializers.serializers_update import AuthorizationUpdateSerializer, BookingUpdateSerializer, \
     CategoryUpdateSerializer, CompanyUpdateSerializer, \
-<<<<<<< HEAD
-    ExpenseUpdateSerializer, OfferUpdateSerializer, ProviderUpdateSerializer, \
-=======
-    ExpenseUpdateSerializer, LanguageUpdateSerializer, ProviderUpdateSerializer, \
->>>>>>> 25f607c8
+    ExpenseUpdateSerializer, LanguageUpdateSerializer, OfferUpdateSerializer, ProviderUpdateSerializer, \
     RecipientUpdateSerializer, ServiceRootUpdateSerializer
 from core_backend.services import filter_params, is_extendable
 from core_backend.settings import VERSION_FILE_DIR
@@ -1178,38 +1156,6 @@
         Authorization.objects.get(id=authorization_id).delete()
         return Response(status=status.HTTP_204_NO_CONTENT)
 
-<<<<<<< HEAD
-
-class ManageOffers(basic_view_manager(Offer, OfferSerializer)):
-    @classmethod
-    def get(cls, request):
-        query_params = prepare_query_params(request.GET)
-
-        serializer = OfferSerializer
-
-        queryset = serializer.get_default_queryset()
-
-        queryset = cls.apply_filters(queryset, query_params)
-
-        serialized = serializer(queryset, many=True)
-        return Response(serialized.data)
-    
-    @staticmethod
-    def post(request, business_name=None):
-        data = request.data
-        serializer = OfferCreateSerializer(data=data)
-        serializer.is_valid(raise_exception=True)
-        offer_id = serializer.create(business_name)
-        return Response(offer_id, status=status.HTTP_201_CREATED)
-    
-    @staticmethod
-    def put(request, offer_id=None, business_name=None):
-        offer = Offer.objects.get(id=offer_id)
-        serializer = OfferUpdateSerializer(data=request.data)
-        serializer.is_valid(raise_exception=True)
-        serializer.update(offer, business_name)
-        return Response(status=status.HTTP_204_NO_CONTENT)
-=======
 class ManageLanguages(basic_view_manager(Language, LanguageSerializer)):
     @classmethod
     def get(cls, request, language_id=None):
@@ -1286,4 +1232,35 @@
         notification_id = serializer.create(render_data=render_data)
 
         return Response(notification_id, status=status.HTTP_202_ACCEPTED)
->>>>>>> 25f607c8
+
+
+class ManageOffers(basic_view_manager(Offer, OfferSerializer)):
+    @classmethod
+    def get(cls, request):
+        query_params = prepare_query_params(request.GET)
+
+        serializer = OfferSerializer
+
+        queryset = serializer.get_default_queryset()
+
+        queryset = cls.apply_filters(queryset, query_params)
+
+        serialized = serializer(queryset, many=True)
+        return Response(serialized.data)
+    
+    @staticmethod
+    def post(request, business_name=None):
+        data = request.data
+        serializer = OfferCreateSerializer(data=data)
+        serializer.is_valid(raise_exception=True)
+        offer_id = serializer.create(business_name)
+        return Response(offer_id, status=status.HTTP_201_CREATED)
+    
+    @staticmethod
+    def put(request, offer_id=None, business_name=None):
+        offer = Offer.objects.get(id=offer_id)
+        serializer = OfferUpdateSerializer(data=request.data)
+        serializer.is_valid(raise_exception=True)
+        serializer.update(offer, business_name)
+        return Response(status=status.HTTP_204_NO_CONTENT)
+    