from typing import Type, Union

from django.db import models, transaction
from django.db.models import Q, QuerySet
from rest_framework import generics, serializers, status
from rest_framework.decorators import api_view, permission_classes
from rest_framework.permissions import AllowAny, BasePermission, IsAuthenticated
from rest_framework.response import Response
from rest_framework.views import APIView
from rest_framework_simplejwt.views import TokenObtainPairView

from core_api.constants import ApiSpecialKeys
from core_api.decorators import expect_does_not_exist, expect_key_error
from core_api.exceptions import BadRequestException
from core_api.serializers import CustomTokenObtainPairSerializer, RegisterSerializer
from core_api.services import prepare_query_params
from core_api.services_datamanagement import create_affiliations_wrap, create_agent_wrap, create_event, \
    create_payer_wrap, create_recipient_wrap, create_user, handle_events_bulk, update_event, \
    update_provider_wrap, update_recipient_wrap, \
    update_user, create_requester_wrap
from core_backend.datastructures import QueryParams
<<<<<<< HEAD
from core_backend.models import Affiliation, Agent, Booking, Business, Category, Company, Contact, Event, Expense, \
    ExtraQuerySet, Note, Offer, \
=======
from core_backend.models import Affiliation, Agent, Authorization, Booking, Business, Category, Company, Contact, Event, \
    Expense, \
    ExtraQuerySet, Note, \
>>>>>>> c0746788
    Operator, \
    Payer, \
    Provider, \
    Recipient, \
    Requester, Service, ServiceRoot, User
from core_backend.serializers import AffiliationCreateSerializer, AffiliationSerializer, AgentCreateSerializer, \
    AgentSerializer, AuthorizationBaseSerializer, AuthorizationCreateSerializer, \
    AuthorizationSerializer, \
    AuthorizationUpdateSerializer, \
    BookingCreateSerializer, \
    BookingNoEventsSerializer, BookingSerializer, \
    CategoryCreateSerializer, \
    CategorySerializer, CompanyCreateSerializer, CompanySerializer, CompanySerializerWithRoles, CompanyUpdateSerializer, \
    EventNoBookingSerializer, EventPatchSerializer, EventSerializer, ExpenseCreateSerializer, ExpenseSerializer, \
    NoteCreateSerializer, \
    NoteSerializer, OperatorSerializer, \
    PayerCreateSerializer, PayerSerializer, ProviderSerializer, ProviderUpdateSerializer, RecipientCreateSerializer, \
    RecipientSerializer, OfferSerializer, OfferCreateSerializer, \
    RecipientUpdateSerializer, RequesterSerializer, ServiceCreateSerializer, ServiceRootNoBookingSerializer, \
    ServiceSerializer, \
    UserCreateSerializer, UserSerializer
from core_backend.services import filter_params, is_extendable
from core_backend.settings import VERSION_FILE_DIR


def can_manage_model_basic_permissions(model_name: str) -> Type[BasePermission]:
    class CanManageModel(BasePermission):
        message = 'You do not have permission to perform this operation'

        def has_permission(self, request, view):
            method = request.method
            user = request.user
            return (method == 'GET' and user.has_perm(F'core_api.view_{model_name}')) \
                or (method == 'POST' and user.has_perm(F'core_api.add_{model_name}')) \
                or (method == 'PUT' and user.has_perm(F'core_api.change_{model_name}')) \
                or (method == 'PATCH' and user.has_perm(F'core_api.change_{model_name}')) \
                or (method == 'DELETE' and user.has_perm(F'core_api.delete_{model_name}'))

    return CanManageModel


class CustomTokenObtainPairView(TokenObtainPairView):
    serializer_class = CustomTokenObtainPairSerializer


class RegisterView(generics.CreateAPIView):
    queryset = User.objects.filter(is_deleted=False)
    permission_classes = (AllowAny,)
    serializer_class = RegisterSerializer


class UserViewSet(generics.ListAPIView):
    queryset = User.objects.filter(is_deleted=False)
    permission_classes = (AllowAny,)
    serializer_class = UserSerializer


@api_view(['POST'])
@transaction.atomic
@permission_classes([AllowAny])
def register_user(request):
    serializer = UserCreateSerializer(data=request.data)
    serializer.is_valid(raise_exception=True)
    user = serializer.create()
    return Response(user.id, status=status.HTTP_201_CREATED)


@api_view(['GET'])
def get_routes(request):
    routes = [
        'token/',
        'register/',
        'token/refresh/'
    ]
    return Response(['api/v1/' + r for r in routes])


@api_view(['GET'])
@permission_classes([IsAuthenticated])
def manage_users(request):
    users = User.objects.filter(is_deleted=False)

    # Get filters
    email = request.query_params.get('email')
    first_name = request.query_params.get('first_name')
    last_name = request.query_params.get('last_name')

    # Filter
    if email:
        users = users.filter(email__icontains=email)
    if first_name:
        users = users.filter(first_name__icontains=first_name)
    if last_name:
        users = users.filter(last_name__icontains=last_name)

    serialized = UserSerializer(users, many=True)
    return Response(serialized.data)


@api_view(['GET', 'POST'])
@permission_classes([IsAuthenticated])
def test_end_point(request):
    if request.method == 'GET':
        data = f"Congratulation {request.user}, your API just responded to GET request"
        return Response({'response': data}, status=status.HTTP_200_OK)
    elif request.method == 'POST':
        text = request.POST.get('text')
        data = f'Congratulation your API just responded to POST request with text: {text}'
        return Response({'response': data}, status=status.HTTP_200_OK)
    return Response({}, status.HTTP_400_BAD_REQUEST)


@api_view(['GET'])
def get_version(request):
    try:
        with open(VERSION_FILE_DIR, 'r') as f:
            return Response(f.readline().strip('\n'))
    except FileNotFoundError:
        return Response("unknown")


@api_view(['GET'])
@permission_classes([IsAuthenticated, can_manage_model_basic_permissions(Business._meta.model_name)])
def search_bookings(request):
    # This view was made for the interpretation business alone and is not meant to be used in a generic application
    # without making the proper modifications
    person_query = Q(is_deleted=False)
    if first_name := request.GET.get('first_name'):
        person_query = person_query and Q(first_name__icontains=first_name)
    if last_name := request.GET.get('last_name'):
        person_query = person_query and Q(last_name__icontains=last_name)

    eligible_users = UserSerializer.get_default_queryset.filter(person_query)
    eligible_services = ServiceSerializer.get_default_queryset.filter(
        is_deleted=False,
        provider__user__in=eligible_users,
    )
    eligible_affiliations = AffiliationSerializer.get_default_queryset.filter(
        is_deleted=False,
        recipient__user__in=eligible_users,
    )
    eligible_events = EventSerializer.get_default_queryset.filter(
        is_deleted=False,
        affiliates__in=eligible_affiliations,
    )

    queryset = BookingSerializer.get_default_queryset.filter(
        is_deleted=False,
        services__in=eligible_services,
        events__in=eligible_events,
    )

    if date := request.GET.get('date'):
        queryset = queryset.filter_by_extra(
            date_of_injury__contains=date,
        )

    queryset = queryset.distinct('id')

    serialized = BookingSerializer(queryset, many=True)
    return Response(serialized.data)


def basic_view_manager(model: Type[models.Model], serializer: Type[serializers.ModelSerializer]):
    class ManageModel(APIView):
        permission_classes = [IsAuthenticated, can_manage_model_basic_permissions(model._meta.model_name)]

        @staticmethod
        def apply_nested_filters(queryset: Union[QuerySet[model], ExtraQuerySet[model]], nested_params: QueryParams):
            return queryset.filter(**nested_params.to_dict())

        @classmethod
        def apply_filters(cls, queryset: Union[QuerySet[model], ExtraQuerySet[model]], params: QueryParams):
            base_params, extra_params, nested_params = filter_params(model, params)

            if not base_params.is_empty():
                queryset = queryset.filter(**base_params.to_dict())

            if is_extendable(model) and not extra_params.is_empty():
                queryset = queryset.filter_by_extra(**extra_params.to_dict())

            queryset = cls.apply_nested_filters(queryset, nested_params)

            return queryset.distinct()

        @classmethod
        def filter_related_per_deleted(cls, queryset: QuerySet[model]):
            pass

        @classmethod
        def get(cls, request):
            query_params = prepare_query_params(request.GET)
            queryset = cls.apply_filters(model.objects.filter(is_deleted=False), query_params)
            serialized = serializer(queryset, many=True)
            return Response(serialized.data)

    return ManageModel


def user_subtype_view_manager(model: Type[models.Model], serializer: Type[serializers.ModelSerializer]):
    class ManageUserSubtypeModel(basic_view_manager(model, serializer)):
        @staticmethod
        def apply_nested_filters(queryset: Union[QuerySet[model], ExtraQuerySet[model]], nested_params: QueryParams):
            # do not apply by default
            return queryset

        @classmethod
        def apply_filters(cls, queryset, params):
            base_params, extra_params, nested_params = filter_params(model, params)

            if not base_params.is_empty():
                queryset = queryset.filter(**base_params.to_dict())

            user_params, extra_params, _ = filter_params(User, extra_params)
            if not user_params.is_empty():
                queryset = queryset.filter(**user_params.to_dict('user__'))

            if is_extendable(model) and not extra_params.is_empty():
                queryset = queryset.filter_by_extra(**extra_params.to_dict())

            queryset = cls.apply_nested_filters(queryset, nested_params)

            return queryset

        @classmethod
        def filter_related_per_deleted(cls, queryset: QuerySet[model]):
            return queryset.filter(
                user__in=User.objects.not_deleted(),
            )

    return ManageUserSubtypeModel


class ManageUsers(basic_view_manager(User, UserSerializer)):
    @classmethod
    @expect_does_not_exist(User)
    def get(cls, request, user_id=None):
        if user_id:
            user = User.objects.all().get(id=user_id)
            serialized = UserSerializer(user)
            return Response(serialized.data)

        query_params = prepare_query_params(request.GET)

        queryset = UserSerializer.get_default_queryset()

        queryset = cls.apply_filters(queryset, query_params)

        serialized = UserSerializer(queryset, many=True)
        return Response(serialized.data)

    @staticmethod
    @transaction.atomic
    def post(request, business_name=None):
        """
        Create a new user, by default assign them a recipient role and an affiliation to null
        Said assignment can be avoided by setting _recipient_data and (or both) _affiliation_datalist to empty ({} or [])
        respectively
        """
        # Create user
        # Extract roles data before the serializer deals with it
        agent_data = request.data.pop(ApiSpecialKeys.AGENT_DATA, None)

        payer_data = request.data.pop(ApiSpecialKeys.PAYER_DATA, {
            "companies": [],
            "method": '',
        })

        recipient_data = request.data.pop(ApiSpecialKeys.RECIPIENT_DATA, {
            "companies": [],
            "notes": [],
        })

        requester_data = request.data.pop(ApiSpecialKeys.REQUESTER_DATA, {
            "companies": [],
        })

        user_id = create_user(
            request.data
        )

        response = {"user_id": user_id}

        if agent_data:
            agent_id = create_agent_wrap(
                agent_data,
                business_name,
                user_id=user_id,
            )

            response["agent_id"] = agent_id

        if payer_data:
            payer_id = create_payer_wrap(
                payer_data,
                user_id=user_id,
            )

            response["payer_id"] = payer_id

        if recipient_data:
            # Create recipient and affiliation
            # Extract affiliation data before the serializer deals with it
            affiliation_datalist = recipient_data.pop(ApiSpecialKeys.AFFILIATION_DATALIST, [{"company": None}])

            recipient_id = create_recipient_wrap(
                recipient_data,
                business_name,
                user_id=user_id
            )

            affiliation_ids = create_affiliations_wrap(
                affiliation_datalist,
                business_name,
                recipient_id=recipient_id
            )

            response["recipient_id"] = recipient_id
            response["affiliation_ids"] = affiliation_ids

        if requester_data:
            requester_id = create_requester_wrap(
                requester_data,
                business_name,
                user_id=user_id
            )

            response["requester_id"] = requester_id


        # Respond with complex ids object
        return Response(response, status=status.HTTP_201_CREATED)

    @staticmethod
    @transaction.atomic
    @expect_does_not_exist(User)
    @expect_does_not_exist(Contact)
    @expect_does_not_exist(Recipient)
    def put(request, user_id=None):
        """
        Update a user; if _provider_data or _recipient_data provided, update them too
        """
        # Update user
        # Extract management data before the serializer deals with it
        business_name = request.data.pop(ApiSpecialKeys.BUSINESS, None)
        provider_data = request.data.pop(ApiSpecialKeys.PROVIDER_DATA, None)
        recipient_data = request.data.pop(ApiSpecialKeys.RECIPIENT_DATA, None)

        user = User.objects.get(id=user_id)
        update_user(
            request.data,
            user_instance=user
        )

        # Update provider
        if provider_data:
            update_provider_wrap(
                provider_data,
                business_name,
                user_id,
                provider_instance=user.as_provider
            )

        # Update recipient
        if recipient_data:
            update_recipient_wrap(
                recipient_data,
                business_name,
                user_id,
                recipient_instance=user.as_recipient
            )

        # Done
        return Response(status=status.HTTP_204_NO_CONTENT)

    @staticmethod
    @transaction.atomic
    def delete(request, user_id=None):
        user = User.objects.get(id=user_id)
        user.is_deleted = True
        user.save()
        return Response(status=status.HTTP_204_NO_CONTENT)


class ManageAgents(user_subtype_view_manager(Agent, AgentSerializer)):

    @staticmethod
    @transaction.atomic
    @expect_key_error
    @expect_does_not_exist(Agent)
    def post(request, business_name=None):
        serializer = AgentCreateSerializer(data=request.data)
        serializer.is_valid(raise_exception=True)
        agent = serializer.create(business_name)
        return Response(agent.id, status=status.HTTP_201_CREATED)

    @classmethod
    def get(cls, request, buisiness_name=None, agent_id=None):
        if agent_id:
            agent = Agent.objects.all().not_deleted('user').get(id=agent_id)
            serialized = AgentSerializer(agent)
            return Response(serialized.data)

        query_params = prepare_query_params(request.GET)

        queryset = AgentSerializer.get_default_queryset()

        queryset = cls.apply_filters(queryset, query_params)

        serialized = AgentSerializer(queryset, many=True)
        return Response(serialized.data)

class ManageOperators(user_subtype_view_manager(Operator, OperatorSerializer)):
    @staticmethod
    def apply_nested_filters(queryset, nested_params):
        if nested_params.is_empty():
            return queryset

        service_params, extra_params, _ = filter_params(Service, nested_params.get('services', {}))
        if not service_params.is_empty():
            queryset = queryset.filter(**service_params.to_dict('services__'))

        if not extra_params.is_empty():
            queryset = queryset.filter_by_extra(related_prefix='services__', **extra_params.to_dict())

        return queryset

    @classmethod
    @expect_does_not_exist(Operator)
    def get(cls, request, business_name=None, operator_id=None):
        if operator_id:
            operator = Operator.objects.all().not_deleted('user').get(id=operator_id)
            serialized = OperatorSerializer(operator)
            return Response(serialized.data)

        query_params = prepare_query_params(request.GET)

        queryset = OperatorSerializer.get_default_queryset()

        queryset = cls.apply_filters(queryset, query_params)

        serialized = OperatorSerializer(queryset, many=True)
        return Response(serialized.data)

class ManagePayers(user_subtype_view_manager(Payer, PayerSerializer)):
    @staticmethod
    @transaction.atomic
    @expect_key_error
    @expect_does_not_exist(Payer)
    def post(request):
        serializer = PayerCreateSerializer(data=request.data)
        serializer.is_valid(raise_exception=True)
        payer = serializer.create()
        return Response(payer.id, status=status.HTTP_201_CREATED)

    @classmethod
    def get(cls, request, buisiness_name=None, payer_id=None):
        if payer_id:
            payer = Payer.objects.all().not_deleted('user').get(id=payer_id)
            serialized = PayerSerializer(payer)
            return Response(serialized.data)

        query_params = prepare_query_params(request.GET)

        queryset = PayerSerializer.get_default_queryset()

        queryset = cls.apply_filters(queryset, query_params)

        serialized = PayerSerializer(queryset, many=True)
        return Response(serialized.data)



class ManageProviders(user_subtype_view_manager(Provider, ProviderSerializer)):
    @staticmethod
    def apply_nested_filters(queryset, nested_params):
        if nested_params.is_empty():
            return queryset

        service_params, extra_params, _ = filter_params(Service, nested_params.get('services', {}))
        if not service_params.is_empty():
            queryset = queryset.filter(**service_params.to_dict('services__'))

        if not extra_params.is_empty():
            queryset = queryset.filter_by_extra(related_prefix='services__', **extra_params.to_dict())

        return queryset

    @classmethod
    @expect_does_not_exist(Provider)
    def get(cls, request, business_name=None, provider_id=None):
        if provider_id:
            provider = Provider.objects.all().not_deleted('user').get(id=provider_id)
            serialized = ProviderSerializer(provider)
            return Response(serialized.data)

        query_params = prepare_query_params(request.GET)

        queryset = ProviderSerializer.get_default_queryset()

        queryset = cls.apply_filters(queryset, query_params)

        serialized = ProviderSerializer(queryset, many=True)
        return Response(serialized.data)

    @staticmethod
    @transaction.atomic
    @expect_does_not_exist(Provider)
    def put(request, provider_id=None):
        provider = Provider.objects.get(id=provider_id)
        business = request.data.pop(ApiSpecialKeys.BUSINESS)
        serializer = ProviderUpdateSerializer(data=request.data)
        serializer.is_valid(raise_exception=True)
        serializer.update(provider, business)
        return Response(status=status.HTTP_204_NO_CONTENT)


class ManageRecipients(user_subtype_view_manager(Recipient, RecipientSerializer)):
    @classmethod
    def get(cls, request, business_name=None, recipient_id=None):
        if recipient_id:
            recipient = Recipient.objects.all().not_deleted('user').get(id=recipient_id)
            serialized = RecipientSerializer(recipient)
            return Response(serialized.data)

        query_params = prepare_query_params(request.GET)

        queryset = RecipientSerializer.get_default_queryset()

        queryset = cls.apply_filters(queryset, query_params)

        serialized = RecipientSerializer(queryset, many=True)
        return Response(serialized.data)

    @staticmethod
    @transaction.atomic
    @expect_key_error
    @expect_does_not_exist(Recipient)
    def post(request, business_name=None):
        serializer = RecipientCreateSerializer(data=request.data)
        serializer.is_valid(raise_exception=True)
        recipient = serializer.create(business_name)
        return Response(recipient.id, status=status.HTTP_201_CREATED)

    @staticmethod
    @transaction.atomic
    @expect_does_not_exist(Recipient)
    def put(request, recipient_id=None):
        recipient = Recipient.objects.get(id=recipient_id)
        business = request.data.pop(ApiSpecialKeys.BUSINESS)
        serializer = RecipientUpdateSerializer(data=request.data)
        serializer.is_valid(raise_exception=True)
        serializer.update(recipient, business)
        return Response(status=status.HTTP_204_NO_CONTENT)


class ManageRequesters(user_subtype_view_manager(Requester, RequesterSerializer)):
    @classmethod
    @expect_does_not_exist(Requester)
    def get(cls, request, business_name=None, requester_id=None):
        if requester_id:
            requester = Requester.objects.all().not_deleted('user').get(id=requester_id)
            serialized = RequesterSerializer(requester)
            return Response(serialized.data)

        query_params = prepare_query_params(request.GET)

        queryset = RequesterSerializer.get_default_queryset()

        queryset = cls.apply_filters(queryset, query_params)

        serialized = RequesterSerializer(queryset, many=True)
        return Response(serialized.data)


class ManageAffiliations(basic_view_manager(Affiliation, AffiliationSerializer)):
    @staticmethod
    def apply_nested_filters(queryset, nested_params):
        recipient_params = nested_params.pop('recipient')
        if recipient_params:
            base_params, extra_params, _ = filter_params(Recipient, recipient_params)

            if not base_params.is_empty():
                queryset = queryset.filter(**base_params.to_dict('recipient__'))

            user_params, extra_params, _ = filter_params(User, extra_params)
            if not user_params.is_empty():
                queryset = queryset.filter(**user_params.to_dict('recipient__user__'))

            if is_extendable(Recipient) and not extra_params.is_empty():
                queryset = queryset.filter_by_extra(**extra_params.to_dict('recipient__'))

        company_params = nested_params.pop('company')
        if company_params:
            base_params, extra_params, _ = filter_params(Company, company_params)

            if not base_params.is_empty():
                queryset = queryset.filter(**base_params.to_dict('company__'))

            if is_extendable(Company) and not extra_params.is_empty():
                queryset = queryset.filter_by_extra(**extra_params.to_dict('company__'))

        return queryset

    @classmethod
    @expect_does_not_exist(Affiliation)
    def get(cls, request, affiliation_id=None):
        if affiliation_id:
            affiliation = Affiliation.objects.all().not_deleted('user').get(id=affiliation_id)
            serialized = AffiliationSerializer(affiliation)
            return Response(serialized.data)

        query_params = prepare_query_params(request.GET)

        queryset = AffiliationSerializer.get_default_queryset()

        queryset = cls.apply_filters(queryset, query_params)

        serialized = AffiliationSerializer(queryset, many=True)
        return Response(serialized.data)


    @staticmethod
    @transaction.atomic
    @expect_key_error
    @expect_does_not_exist(Affiliation)
    def post(request, business_name=None):
        serializer = AffiliationCreateSerializer(data=request.data)
        serializer.is_valid(raise_exception=True)
        affiliation = serializer.create(business_name)
        return Response(affiliation.id, status=status.HTTP_201_CREATED)


class ManageBooking(basic_view_manager(Booking, BookingSerializer)):
    @classmethod
    def get(cls, request, business_name=None, booking_id=None):
        if booking_id:
            booking = Booking.objects.all().not_deleted('business').get(id=booking_id)
            serialized = BookingSerializer(booking)
            return Response(serialized.data)

        include_events = request.GET.get(ApiSpecialKeys.INCLUDE_EVENTS, False)
        query_params = prepare_query_params(request.GET)

        serializer = BookingSerializer if include_events else BookingNoEventsSerializer

        queryset = serializer.get_default_queryset()

        queryset = cls.apply_filters(queryset, query_params)

        serialized = serializer(queryset, many=True)
        return Response(serialized.data)

    @staticmethod
    @transaction.atomic
    @expect_key_error
    def post(request, business_name):
        data = request.data
        data['business'] = business_name
        if not data.get('operators'):
            user: User = request.user
            data['operators'] = [user.as_operator.id] if user.is_operator else None

        serializer = BookingCreateSerializer(data=data)
        serializer.is_valid(raise_exception=True)
        booking_id = serializer.create()
        return Response(booking_id, status=status.HTTP_201_CREATED)

    @staticmethod
    @transaction.atomic
    @expect_does_not_exist(Booking)
    def put(request, booking_id=None):
        booking = Booking.objects.get(id=booking_id)
        business = request.data.pop(ApiSpecialKeys.BUSINESS)
        serializer = BookingCreateSerializer(data=request.data)
        serializer.is_valid(raise_exception=True)
        serializer.update(booking, business)
        return Response(status=status.HTTP_204_NO_CONTENT)

    @staticmethod
    @transaction.atomic
    @expect_does_not_exist(Event)
    def delete(request, booking_id=None):
        booking = Booking.objects.get(id=booking_id)
        booking.is_deleted = True
        booking.save()
        return Response(status=status.HTTP_204_NO_CONTENT)


class ManageEvents(basic_view_manager(Event, EventSerializer)):
    @classmethod
    @expect_does_not_exist(Event)
    def get(cls, request, business_name=None, event_id=None):
        if event_id:
            event = EventSerializer.get_default_queryset().get(id=event_id)
            serialized = EventSerializer(event)
            return Response(serialized.data)

        include_booking = request.GET.get(ApiSpecialKeys.INCLUDE_BOOKING, False)
        query_params = prepare_query_params(request.GET)

        serializer = EventSerializer if include_booking else EventNoBookingSerializer

        queryset = serializer.get_default_queryset()

        if business_name:
            queryset = queryset.filter(booking__business__name=business_name)

        queryset = cls.apply_filters(queryset, query_params)

        serialized = serializer(queryset, many=True)
        return Response(serialized.data)

    @staticmethod
    @transaction.atomic
    @expect_key_error
    def post(request, business_name=None):
        """
        Create a new event.
        If the payload is an array of objects, the events will be created/updated depending on whether they provide
        their ID or not
        """
        data = request.data
        user: User = request.user
        requester_id = user.as_requester.id if user.is_requester else None

        if type(data) is list:
            # Create, update or delete events in bulk
            event_ids = handle_events_bulk(
                data,
                business_name,
                requester_id
            )
            return Response(event_ids, status=status.HTTP_201_CREATED)

        # Create a single event
        event_id = create_event(
            data,
            business_name,
            requester_id
        )

        return Response(event_id, status=status.HTTP_201_CREATED)

    @staticmethod
    @transaction.atomic
    @expect_does_not_exist(Event)
    def put(request, event_id=None):
        business_name = request.data.pop(ApiSpecialKeys.BUSINESS)
        event = Event.objects.get(id=event_id)

        update_event(
            request.data,
            business_name,
            event_instance=event,
        )

        return Response(status=status.HTTP_204_NO_CONTENT)

    @classmethod
    @transaction.atomic
    @expect_does_not_exist(Event)
    def patch(cls, request, business_name=None):
        data = request.data

        # Extract query keys
        try:
            patch_query = data.pop(ApiSpecialKeys.PATCH_QUERY)
        except KeyError:
            raise BadRequestException('Missing patch query')

        # Get target queryset
        query_params = prepare_query_params(patch_query)
        queryset = EventSerializer.get_default_queryset()
        queryset = cls.apply_filters(queryset, query_params)

        # Apply patch to each event
        for event in queryset:
            serializer = EventPatchSerializer(data=data)
            serializer.is_valid(raise_exception=True)
            serializer.patch(event, business_name)

        return Response(status=status.HTTP_204_NO_CONTENT)

    @staticmethod
    @transaction.atomic
    @expect_does_not_exist(Event)
    def delete(request, event_id=None):
        Event.objects.get(id=event_id).delete()
        return Response(status=status.HTTP_204_NO_CONTENT)


class ManageExpenses(basic_view_manager(Expense, ExpenseSerializer)):
    @classmethod
    @expect_does_not_exist(Expense)
    def get(cls, request, business_name=None, expense_id=None):
        if expense_id:
            expense = Expense.objects.all().not_deleted('booking').get(id=expense_id)
            serialized = ExpenseSerializer(expense)
            return Response(serialized.data)
        try:
            query_params = prepare_query_params(request.GET)

            queryset = ExpenseSerializer.get_default_queryset()

            queryset = cls.apply_filters(queryset, query_params)

            serialized = ExpenseSerializer(queryset, many=True)
            return Response(serialized.data)
        except:
            raise NotImplementedError('fetching multiple expenses')


    @staticmethod
    @transaction.atomic
    @expect_key_error
    def post(request):
        data = request.data
        serializer = ExpenseCreateSerializer(data=data)
        serializer.is_valid(raise_exception=True)
        expense_id = serializer.create()
        return Response(expense_id, status=status.HTTP_201_CREATED)

    @staticmethod
    @transaction.atomic
    @expect_does_not_exist(Expense)
    def put(request, expense_id=None):
        expense = Expense.objects.get(id=expense_id)
        serializer = ExpenseCreateSerializer(data=request.data)
        serializer.is_valid(raise_exception=True)
        serializer.update(expense)
        return Response(status=status.HTTP_204_NO_CONTENT)

    @staticmethod
    @transaction.atomic
    @expect_does_not_exist(Expense)
    def delete(request, expense_id=None):
        Expense.objects.get(id=expense_id).delete()
        return Response(status=status.HTTP_204_NO_CONTENT)


class ManageCategories(basic_view_manager(Category, CategorySerializer)):
    @classmethod
    def get(cls, request, business_name=None, category_id=None):
        if category_id:
            category = Category.objects.all().get(id=category_id)
            serialized = CategorySerializer(category)
            return Response(serialized.data)

        query_params = prepare_query_params(request.GET)

        queryset = CategorySerializer.get_default_queryset()

        queryset = cls.apply_filters(queryset, query_params)

        serialized = CategorySerializer(queryset, many=True)
        return Response(serialized.data)

    @staticmethod
    @transaction.atomic
    @expect_key_error
    def post(request):
        data = request.data
        serializer = CategoryCreateSerializer(data=data)
        serializer.is_valid(raise_exception=True)
        category_id = serializer.create()
        return Response(category_id, status=status.HTTP_201_CREATED)

    @staticmethod
    @transaction.atomic
    @expect_does_not_exist(Expense)
    def put(request, category_id=None):
        category = Category.objects.get(id=category_id)
        serializer = CategoryCreateSerializer(data=request.data)
        serializer.is_valid(raise_exception=True)
        serializer.update(category)
        return Response(status=status.HTTP_204_NO_CONTENT)

    @staticmethod
    @transaction.atomic
    @expect_does_not_exist(Expense)
    def delete(request, category_id=None):
        Category.objects.get(id=category_id).delete()
        return Response(status=status.HTTP_204_NO_CONTENT)


class ManageCompany(basic_view_manager(Company, CompanySerializer)):
    @classmethod
    @expect_does_not_exist(Company)
    def get(cls, request, company_id=None):
        include_roles = request.GET.get(ApiSpecialKeys.INCLUDE_ROLES, False)
        serializer = CompanySerializerWithRoles if include_roles else CompanySerializer

        if company_id:
            company = Company.objects.all().get(id=company_id)
            serialized = serializer(company)
            return Response(serialized.data)

        query_params = prepare_query_params(request.GET)
        queryset = serializer.get_default_queryset()
        queryset = cls.apply_filters(queryset, query_params)
        serialized = serializer(queryset, many=True)

        return Response(serialized.data)

    @staticmethod
    @transaction.atomic
    @expect_key_error
    def post(request):
        serializer = CompanyCreateSerializer(data=request.data)
        serializer.is_valid(raise_exception=True)
        company_id = serializer.create()
        return Response(company_id, status=status.HTTP_201_CREATED)

    @staticmethod
    @transaction.atomic
    @expect_does_not_exist(Company)
    @expect_does_not_exist(Contact)
    def put(request, company_id=None):
        company = Company.objects.get(id=company_id)
        serializer = CompanyUpdateSerializer(data=request.data)
        serializer.is_valid(raise_exception=True)
        serializer.update(company)
        return Response(status=status.HTTP_204_NO_CONTENT)

    @staticmethod
    @transaction.atomic
    @expect_does_not_exist(Event)
    def delete(request, company_id=None):
        company = Company.objects.get(id=company_id)
        company.is_deleted = True
        company.save()
        return Response(status=status.HTTP_204_NO_CONTENT)


class ManageService(basic_view_manager(Service, ServiceSerializer)):
    @classmethod
    @expect_does_not_exist(Service)
    def get(cls, request, service_id=None):
        if service_id:
            service = Service.objects.all().get(id=service_id)
            serialized = ServiceSerializer(service)
            return Response(serialized.data)

        query_params = prepare_query_params(request.GET)

        queryset = ServiceSerializer.get_default_queryset()

        queryset = cls.apply_filters(queryset, query_params)

        serialized = ServiceSerializer(queryset, many=True)
        return Response(serialized.data)

    @staticmethod
    @transaction.atomic
    @expect_key_error
    @expect_does_not_exist(Business)
    def post(request, business_name=None):
        data = request.data
        data['business'] = business_name
        serializer = ServiceCreateSerializer(data=data)
        serializer.is_valid(raise_exception=True)
        service_id = serializer.create()
        return Response(service_id, status=status.HTTP_201_CREATED)


class ManageServiceRoot(basic_view_manager(ServiceRoot, ServiceRootNoBookingSerializer)):
    @classmethod
    def get(cls, request):
        query_params = prepare_query_params(request.GET)

        queryset = ServiceRootNoBookingSerializer.get_default_queryset()

        queryset = cls.apply_filters(queryset, query_params)

        serialized = ServiceRootNoBookingSerializer(queryset, many=True)
        return Response(serialized.data)


class ManageNote(basic_view_manager(Note, NoteSerializer)):
    @classmethod
    def get(cls, request):
        query_params = prepare_query_params(request.GET)

        serializer = NoteSerializer

        queryset = serializer.get_default_queryset()

        queryset = cls.apply_filters(queryset, query_params)

        serialized = serializer(queryset, many=True)
        return Response(serialized.data)

    @staticmethod
    def post(request):
        data = request.data
        user: User = request.user
        data['owner'] = user
        serializer = NoteCreateSerializer(data=data)
        serializer.is_valid(raise_exception=True)
        note_id = serializer.create()
        return Response(note_id, status=status.HTTP_201_CREATED)


<<<<<<< HEAD
class ManageOffers(basic_view_manager(Offer, OfferSerializer)):
    @classmethod
    def get(cls, request):
        query_params = prepare_query_params(request.GET)

        serializer = OfferSerializer

        queryset = serializer.get_default_queryset()

        queryset = cls.apply_filters(queryset, query_params)

        serialized = serializer(queryset, many=True)
        return Response(serialized.data)
    
    @staticmethod
    def post(request, business_name=None):
        data = request.data
        user: User = request.user
        data['owner'] = user
        serializer = OfferCreateSerializer(data=data)
        serializer.is_valid(raise_exception=True)
        offer_id = serializer.create(business_name)
        return Response(offer_id, status=status.HTTP_201_CREATED)
    
    @staticmethod
    def put(request, offer_id=None, business_name=None):
        offer = Offer.objects.get(id=offer_id)
        serializer = OfferCreateSerializer(data=request.data)
        serializer.is_valid(raise_exception=True)
        serializer.update(offer, business_name)
        return Response(status=status.HTTP_204_NO_CONTENT)
    
=======
class ManageAuthorizations(basic_view_manager(Authorization, AuthorizationBaseSerializer)):
    @staticmethod
    def apply_nested_filters(queryset, nested_params):
        # Only supports filtering by event and its extras

        if nested_params.is_empty():
            return queryset

        event_params, extra_params, _ = filter_params(Event, nested_params.get('events', {}))
        if not event_params.is_empty():
            queryset = queryset.filter(**event_params.to_dict('events__'))

        if not extra_params.is_empty():
            queryset = queryset.filter_by_extra(related_prefix='events__', **extra_params.to_dict())

        return queryset

    @classmethod
    @expect_does_not_exist(Authorization)
    def get(cls, request, authorization_id=None):
        if authorization_id:
            authorization = AuthorizationSerializer.get_default_queryset().get(id=authorization_id)
            serialized = AuthorizationSerializer(authorization)
            return Response(serialized.data)

        query_params = prepare_query_params(request.GET)

        queryset = AuthorizationSerializer.get_default_queryset()

        queryset = cls.apply_filters(queryset, query_params)

        serialized = AuthorizationSerializer(queryset, many=True)
        return Response(serialized.data)

    @staticmethod
    @transaction.atomic
    @expect_key_error
    def post(request):
        data = request.data
        events_query = data.pop(ApiSpecialKeys.EVENTS_QUERY, None)

        if events_query:
            # If events query is present, fetch from a query which events to relate to the authorization
            #  using the same method ManageEvents uses
            query_params = prepare_query_params(events_query)
            queryset = EventSerializer.get_default_queryset()
            queryset = ManageEvents.apply_filters(queryset, query_params)

            data['events'] = queryset.values_list('id', flat=True)

        serializer = AuthorizationCreateSerializer(data=data)
        serializer.is_valid(raise_exception=True)
        authorization_id = serializer.create()
        return Response(authorization_id, status=status.HTTP_201_CREATED)

    @staticmethod
    @transaction.atomic
    @expect_does_not_exist(Authorization)
    def put(request, authorization_id=None):
        authorization = Authorization.objects.get(id=authorization_id)
        serializer = AuthorizationUpdateSerializer(data=request.data)
        serializer.is_valid(raise_exception=True)
        serializer.update(authorization)
        return Response(status=status.HTTP_204_NO_CONTENT)

    @staticmethod
    @transaction.atomic
    @expect_does_not_exist(Authorization)
    def delete(request, authorization_id=None):
        Authorization.objects.get(id=authorization_id).delete()
        return Response(status=status.HTTP_204_NO_CONTENT)
>>>>>>> c0746788
<|MERGE_RESOLUTION|>--- conflicted
+++ resolved
@@ -19,14 +19,8 @@
     update_provider_wrap, update_recipient_wrap, \
     update_user, create_requester_wrap
 from core_backend.datastructures import QueryParams
-<<<<<<< HEAD
-from core_backend.models import Affiliation, Agent, Booking, Business, Category, Company, Contact, Event, Expense, \
-    ExtraQuerySet, Note, Offer, \
-=======
 from core_backend.models import Affiliation, Agent, Authorization, Booking, Business, Category, Company, Contact, Event, \
-    Expense, \
-    ExtraQuerySet, Note, \
->>>>>>> c0746788
+    Expense, ExtraQuerySet, Note, Offer, \
     Operator, \
     Payer, \
     Provider, \
@@ -1031,40 +1025,6 @@
         return Response(note_id, status=status.HTTP_201_CREATED)
 
 
-<<<<<<< HEAD
-class ManageOffers(basic_view_manager(Offer, OfferSerializer)):
-    @classmethod
-    def get(cls, request):
-        query_params = prepare_query_params(request.GET)
-
-        serializer = OfferSerializer
-
-        queryset = serializer.get_default_queryset()
-
-        queryset = cls.apply_filters(queryset, query_params)
-
-        serialized = serializer(queryset, many=True)
-        return Response(serialized.data)
-    
-    @staticmethod
-    def post(request, business_name=None):
-        data = request.data
-        user: User = request.user
-        data['owner'] = user
-        serializer = OfferCreateSerializer(data=data)
-        serializer.is_valid(raise_exception=True)
-        offer_id = serializer.create(business_name)
-        return Response(offer_id, status=status.HTTP_201_CREATED)
-    
-    @staticmethod
-    def put(request, offer_id=None, business_name=None):
-        offer = Offer.objects.get(id=offer_id)
-        serializer = OfferCreateSerializer(data=request.data)
-        serializer.is_valid(raise_exception=True)
-        serializer.update(offer, business_name)
-        return Response(status=status.HTTP_204_NO_CONTENT)
-    
-=======
 class ManageAuthorizations(basic_view_manager(Authorization, AuthorizationBaseSerializer)):
     @staticmethod
     def apply_nested_filters(queryset, nested_params):
@@ -1136,4 +1096,36 @@
     def delete(request, authorization_id=None):
         Authorization.objects.get(id=authorization_id).delete()
         return Response(status=status.HTTP_204_NO_CONTENT)
->>>>>>> c0746788
+
+
+class ManageOffers(basic_view_manager(Offer, OfferSerializer)):
+    @classmethod
+    def get(cls, request):
+        query_params = prepare_query_params(request.GET)
+
+        serializer = OfferSerializer
+
+        queryset = serializer.get_default_queryset()
+
+        queryset = cls.apply_filters(queryset, query_params)
+
+        serialized = serializer(queryset, many=True)
+        return Response(serialized.data)
+    
+    @staticmethod
+    def post(request, business_name=None):
+        data = request.data
+        user: User = request.user
+        data['owner'] = user
+        serializer = OfferCreateSerializer(data=data)
+        serializer.is_valid(raise_exception=True)
+        offer_id = serializer.create(business_name)
+        return Response(offer_id, status=status.HTTP_201_CREATED)
+    
+    @staticmethod
+    def put(request, offer_id=None, business_name=None):
+        offer = Offer.objects.get(id=offer_id)
+        serializer = OfferCreateSerializer(data=request.data)
+        serializer.is_valid(raise_exception=True)
+        serializer.update(offer, business_name)
+        return Response(status=status.HTTP_204_NO_CONTENT)