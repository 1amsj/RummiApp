--- conflicted
+++ resolved
@@ -1775,10 +1775,6 @@
         company_rates_datalist = request.data.pop(ApiSpecialKeys.RATES_DATALIST, [])
         business_name = request.data.pop(ApiSpecialKeys.BUSINESS)
         company_relationships_data = request.data.pop(ApiSpecialKeys.COMPANY_RELATIONSHIPS_DATA, [])
-<<<<<<< HEAD
-        notification_options = request.data.pop(ApiSpecialKeys.NOTIFICATION_OPTIONS, None)
-
-=======
         notification_options = request.data.pop(ApiSpecialKeys.NOTIFICATION_OPTIONS, [])
         parent_company_id = request.data.get('parent_company')
         
@@ -1788,7 +1784,6 @@
             status=status.HTTP_400_BAD_REQUEST
         )
       
->>>>>>> c3cc0fe7
         company = Company.objects.get(id=company_id)
         serializer = CompanyUpdateSerializer(data=request.data)
         serializer.is_valid(raise_exception=True)
