from django.db import transaction
from rest_framework.exceptions import ValidationError

from core_api.constants import ApiSpecialKeys
from core_api.exceptions import BadRequestException, BusinessNotProvidedException
<<<<<<< HEAD
from core_backend.models import Agent, CompanyRelationship, Event, Report, Service, ServiceArea
from core_backend.models import User
from core_backend.serializers.serializers_create import AffiliationCreateSerializer, AgentCreateSerializer, \
    BookingCreateSerializer, CompanyCreateSerializer, CompanyRelationshipCreateSerializer, \
    EventCreateSerializer, OfferCreateSerializer, OperatorCreateSerializer, PayerCreateSerializer, \
    ProviderCreateSerializer, RecipientCreateSerializer, ReportCreateSerializer, RequesterCreateSerializer, \
    ServiceCreateSerializer, ServiceAreaCreateSerializer, UserCreateSerializer
from core_backend.serializers.serializers_update import AgentUpdateSerializer, CompanyRelationshipUpdateSerializer, EventUpdateSerializer, ProviderUpdateSerializer, \
=======
from core_backend.models import Agent, CompanyRate, Event, Report, Service, ServiceArea
from core_backend.models import User
from core_backend.serializers.serializers_create import AffiliationCreateSerializer, AgentCreateSerializer, \
    BookingCreateSerializer, CompanyCreateSerializer, CompanyRateCreateSerializer, \
    EventCreateSerializer, OfferCreateSerializer, OperatorCreateSerializer, PayerCreateSerializer, \
    ProviderCreateSerializer, RecipientCreateSerializer, ReportCreateSerializer, RequesterCreateSerializer, \
    ServiceCreateSerializer, ServiceAreaCreateSerializer, UserCreateSerializer
from core_backend.serializers.serializers_update import AgentUpdateSerializer, CompanyRateUpdateSerializer, EventUpdateSerializer, ProviderUpdateSerializer, \
>>>>>>> 75053ca7
    RecipientUpdateSerializer, ReportUpdateSerializer, \
    ServiceUpdateSerializer, ServiceAreaUpdateSerializer, UserUpdateSerializer


# Creation
@transaction.atomic
def create_user(data):
    serializer = UserCreateSerializer(data=data)
    serializer.is_valid(raise_exception=True)
    user = serializer.create()
    return user.id


@transaction.atomic
def create_agent_wrap(data, business_name, user_id,):
    # Handle recipient role creation
    try:
        data['user'] = user_id
        serializer = AgentCreateSerializer(data=data)
        serializer.is_valid(raise_exception=True)
        agent = serializer.create(business_name)

    except ValidationError as exc:
        # Wrap errors
        raise ValidationError({
            ApiSpecialKeys.AGENT_DATA: exc.detail,
        })

    return agent.id


@transaction.atomic
def create_operator_wrap(data, user_id):
    # Handle operator role creation
    try:
        data['user'] = user_id
        serializer = OperatorCreateSerializer(data=data)
        serializer.is_valid(raise_exception=True)
        operator = serializer.create()

    except ValidationError as exc:
        # Wrap errors
        raise ValidationError({
            ApiSpecialKeys.OPERATOR_DATA: exc.detail,
        })

    return operator.id


@transaction.atomic
def create_payer_wrap(data, user_id):
    # Handle payer role creation
    try:
        data['user'] = user_id
        serializer = PayerCreateSerializer(data=data)
        serializer.is_valid(raise_exception=True)
        payer = serializer.create()

    except ValidationError as exc:
        # Wrap errors
        raise ValidationError({
            ApiSpecialKeys.PAYER_DATA: exc.detail,
        })

    return payer.id

@transaction.atomic
def create_provider_wrap(data, business_name, user_id):
    # Handle provider role creation
    try:
        data['user'] = user_id
        serializer = ProviderCreateSerializer(data=data)
        serializer.is_valid(raise_exception=True)
        provider = serializer.create(business_name)

    except ValidationError as exc:
        # Wrap errors
        raise ValidationError({
            ApiSpecialKeys.PROVIDER_DATA: exc.detail,
        })

    return provider.id


@transaction.atomic
def create_recipient_wrap(data, business_name, user_id):
    if not business_name:
        raise BusinessNotProvidedException

    # Handle recipient role creation
    try:
        data['user'] = user_id
        serializer = RecipientCreateSerializer(data=data)
        serializer.is_valid(raise_exception=True)
        recipient = serializer.create(business_name)

    except ValidationError as exc:
        # Wrap errors
        raise ValidationError({
            ApiSpecialKeys.RECIPIENT_DATA: exc.detail,
        })

    return recipient.id


@transaction.atomic
def create_requester_wrap(data, business_name, user_id):
    if not business_name:
        raise BusinessNotProvidedException
    try:
        data['user'] = user_id
        serializer = RequesterCreateSerializer(data=data)
        serializer.is_valid(raise_exception=True)
        requester = serializer.create(business_name)

    except ValidationError as exc:
        raise ValidationError({
            ApiSpecialKeys.REQUESTER_DATA: exc.detail,
        })

    return requester.id


@transaction.atomic
def create_affiliations_wrap(datalist, business_name, recipient_id):
    if not business_name:
        raise BusinessNotProvidedException

    # Handle affiliations creation
    affiliation_ids = []
    affiliation_errors = []
    for affiliation_data in datalist:
        try:
            affiliation_data['recipient'] = recipient_id
            serializer = AffiliationCreateSerializer(data=affiliation_data)
            serializer.is_valid(raise_exception=True)
            affiliation = serializer.create(business_name)
            affiliation_ids.append(affiliation.id)

        except ValidationError as exc:
            affiliation_errors.append(exc.detail)

    if affiliation_errors:
        raise ValidationError({
            ApiSpecialKeys.AFFILIATION_DATALIST: affiliation_errors
        })

    return affiliation_ids


@transaction.atomic
def create_booking(data, business_name, user):
    data['business'] = business_name

    if not data.get('operators'):
        user: User = user
        data['operators'] = [user.as_operator.id] if user.is_operator else None

    serializer = BookingCreateSerializer(data=data)
    serializer.is_valid(raise_exception=True)
    booking_id = serializer.create()
    return booking_id


@transaction.atomic
def create_events_wrap(datalist, business, booking_id):
    # Handle events creation
    event_ids = []
    event_errors = []
    for event_data in datalist:
        try:
            event_data['booking'] = booking_id
            serializer = EventCreateSerializer(data=event_data)
            serializer.is_valid(raise_exception=True)
            event_id = serializer.create(business)
            event_ids.append(event_id)

        except ValidationError as exc:
            event_errors.append(exc.detail)

    if event_errors:
        raise ValidationError({
            ApiSpecialKeys.EVENT_DATALIST: event_errors
        })

    return event_ids


def create_event(data, business_name, requester_id):
    if not data.get('requester'):
        data['requester'] = requester_id

    serializer = EventCreateSerializer(data=data)
    serializer.is_valid(raise_exception=True)
    return serializer.create(business_name)


@transaction.atomic
def create_offers_wrap(datalist, business, booking_id):
    offer_ids = []
    offer_errors = []
    for offer_data in datalist:
        try:
            offer_data['booking'] = booking_id
            serializer = OfferCreateSerializer(data=offer_data)
            serializer.is_valid(raise_exception=True)
            offer_id = serializer.create(business)
            offer_ids.append(offer_id)

        except ValidationError as exc:
            offer_errors.append(exc.detail)

    if offer_errors:
        raise ValidationError({
            ApiSpecialKeys.OFFER_DATALIST: offer_errors
        })
    
    return offer_ids


@transaction.atomic
def create_reports_wrap(datalist, event_id):
    report_ids = []
    report_errors = []
    for report_data in datalist:
        try:
            report_data['event'] = event_id
            serializer = ReportCreateSerializer(data=report_data)
            serializer.is_valid(raise_exception=True)
            report_id = serializer.create()
            report_ids.append(report_id)

        except ValidationError as exc:
            report_errors.append(exc.detail)

    if report_errors:
        raise ValidationError({
            ApiSpecialKeys.REPORT_DATALIST: report_errors
        })
    
    return report_ids


def create_report(data, business, event_id):
    if not data.get('event'):
        data['event'] = event_id

    serializer = ReportCreateSerializer(data=data)
    serializer.is_valid(raise_exception=True)
    return serializer.create(business)


def create_service(data, business_name, provider_id):
    if not data.get('provider'):
        data['provider'] = provider_id
    if not data.get('business'):
        data['business'] = business_name

    serializer = ServiceCreateSerializer(data=data)
    serializer.is_valid(raise_exception=True)
    return serializer.create()

def create_service_area(data, provider_id):
    if not data.get('provider'):
        data['provider'] = provider_id

    serializer = ServiceAreaCreateSerializer(data=data)
    serializer.is_valid(raise_exception=True)
    return serializer.create()

def create_company_relationship(data, company_id):
    if not data.get('company'):
        data['company'] = company_id

    serializer = CompanyRelationshipCreateSerializer(data=data)
    serializer.is_valid(raise_exception=True)
    return serializer.create()


@transaction.atomic
def create_services_wrap(datalist, business_name, provider_id):
    service_ids = []
    service_errors = []
    for service_data in datalist:
        try:
            service_data['business'] = business_name
            service_data['provider'] = provider_id
            serializer = ServiceCreateSerializer(data=service_data)
            serializer.is_valid(raise_exception=True)
            service_id = serializer.create()
            service_ids.append(service_id)

        except ValidationError as exc:
            service_errors.append(exc.detail)

    if service_errors:
        raise ValidationError({
            ApiSpecialKeys.SERVICE_DATALIST: service_errors
        })

    return service_ids


@transaction.atomic
def create_service_areas_wrap(datalist, provider_id):
    service_area_ids = []
    service_area_errors = []
    for service_area_data in datalist:
        try:
            service_area_data['provider'] = provider_id
            serializer = ServiceAreaCreateSerializer(data=service_area_data)
            serializer.is_valid(raise_exception=True)
            service_area_id = serializer.create()
            service_area_ids.append(service_area_id)
        
        except ValidationError as exc:
            service_area_errors.append(exc.detail)
    
    if service_area_errors:
        raise ValidationError({
            ApiSpecialKeys.SERVICE_AREA_DATALIST: service_area_errors
        })
    
    return service_area_ids

def create_company(data):
    serializer = CompanyCreateSerializer(data=data)
    serializer.is_valid(raise_exception=True)
    company = serializer.create()
    return company.id

@transaction.atomic
def create_company_relationships_wrap(data, company_id):
    try:
        data["company_from"] = company_id
        serializer = CompanyRelationshipCreateSerializer(data=data)
        serializer.is_valid(raise_exception=True)
        company_relationship = serializer.create()
        
    except ValidationError as exc:
        raise ValidationError({
            ApiSpecialKeys.COMPANY_RELATIONSHIPS_DATA: exc.detail,
    })
    
    return company_relationship.id

@transaction.atomic
def create_company(data):
    serializer = CompanyCreateSerializer(data=data)
    serializer.is_valid(raise_exception=True)
    company = serializer.create()
    return company.id

@transaction.atomic
def create_company_rate_wrap(data, company_id):
    try:
        data['company'] = company_id
        serializer = CompanyRateCreateSerializer(data=data)
        serializer.is_valid(raise_exception=True)
        company_rate = serializer.create()
    except ValidationError as exc:
        # Wrap errors
        raise ValidationError({
            ApiSpecialKeys.COMPANY_RATES_DATALIST: exc.detail,
        })
    return company_rate


# Update
@transaction.atomic
def update_user(data, user_instance):
    serializer = UserUpdateSerializer(data=data)
    serializer.is_valid(raise_exception=True)
    serializer.update(user_instance)


@transaction.atomic
def update_agent_wrap(data, business_name, agent_instance):
    if not business_name:
        raise BusinessNotProvidedException

    # Handle provider role update
    try:
        serializer = AgentUpdateSerializer(data=data)
        serializer.is_valid(raise_exception=True)
        serializer.update(agent_instance, business_name)

    except ValidationError as exc:
        # Wrap errors
        raise ValidationError({
            ApiSpecialKeys.PROVIDER_DATA: exc.detail,
        })


@transaction.atomic
def update_provider_wrap(data, business_name, user_id, provider_instance):
    if not business_name:
        raise BusinessNotProvidedException

    # Handle provider role update
    try:
        serializer = ProviderUpdateSerializer(data=data)
        serializer.is_valid(raise_exception=True)
        serializer.update(provider_instance, business_name)

    except ValidationError as exc:
        # Wrap errors
        raise ValidationError({
            ApiSpecialKeys.PROVIDER_DATA: exc.detail,
        })


@transaction.atomic
def update_recipient_wrap(data, business_name, user_id, recipient_instance):
    if not business_name:
        raise BusinessNotProvidedException

    # Handle recipient role update
    try:
        data['user'] = user_id
        serializer = RecipientUpdateSerializer(data=data)
        serializer.is_valid(raise_exception=True)
        serializer.update(recipient_instance, business_name)

    except ValidationError as exc:
        # Wrap errors
        raise ValidationError({
            ApiSpecialKeys.RECIPIENT_DATA: exc.detail,
        })


@transaction.atomic
def update_service_wrap(data, business_name, provider_id, service_instance):
    if not business_name:
        raise BusinessNotProvidedException

    # Handle service update
    try:
        data['provider'] = provider_id
        data['business'] = business_name
        serializer = ServiceUpdateSerializer(data=data)
        serializer.is_valid(raise_exception=True)
        serializer.update(service_instance)

    except ValidationError as exc:
        # Wrap errors
        raise ValidationError({
            ApiSpecialKeys.SERVICE_DATALIST: exc.detail,
        })

@transaction.atomic
def update_service_area_wrap(data, provider_id, service_area_instance):
    # Handle service area update
    try:
        data['provider'] = provider_id
        serializer = ServiceAreaUpdateSerializer(data=data)
        serializer.is_valid(raise_exception=True)
        serializer.update(service_area_instance)
    
    except ValidationError as exc:
        # Wrap errors
        raise ValidationError({
            ApiSpecialKeys.SERVICE_AREA_DATALIST: exc.detail,
        })

@transaction.atomic
def update_company_relationship_wrap(data, company_relationship_instance):
    try:
        serializer = CompanyRelationshipUpdateSerializer(data=data)
        serializer.is_valid(raise_exception=True)
        serializer.update(company_relationship_instance)

    except ValidationError as exc:
        raise ValidationError({
            ApiSpecialKeys.COMPANY_RELATIONSHIPS_DATA: exc.detail,
        })


@transaction.atomic
def update_event_wrap(data, business_name, event_instance):
    if not business_name:
        raise BusinessNotProvidedException

    try:
        serializer = EventUpdateSerializer(data=data)
        serializer.is_valid(raise_exception=True)
        serializer.update(event_instance, business_name)

    except ValidationError as exc:
        # Wrap errors
        raise ValidationError({
            ApiSpecialKeys.EVENT_DATALIST: exc.detail,
        })


@transaction.atomic
def update_report_wrap(data, report_instance, business):
    try:
        serializer = ReportUpdateSerializer(data=data)
        serializer.is_valid(raise_exception=True)
        serializer.update(report_instance, business)

    except ValidationError as exc:
        # Wrap errors
        raise ValidationError({
            ApiSpecialKeys.REPORT_DATALIST: exc.detail,
        })
    
@transaction.atomic
def update_company_rate_wrap(data, company_id, company_rate_instance):

    # Handle service update
    try:
        data['company'] = company_id
        serializer = CompanyRateUpdateSerializer(data=data)
        serializer.is_valid(raise_exception=True)
        serializer.update(company_rate_instance)

    except ValidationError as exc:
        # Wrap errors
        raise ValidationError({
            ApiSpecialKeys.COMPANY_RATES_DATALIST: exc.detail,
        })

# Bulk
@transaction.atomic
def handle_events_bulk(datalist: list, business_name, requester_id, booking_id=None):
    """
    Create, update or delete the events in bulk, depending on whether the payload includes an ID or not
    """
    # TODO It is noteworthy that currently this is not a true bulk operation.
    #  Also, events get created even if an error was found before,
    #  this might make the transaction rollback expensive.

    event_ids = []
    event_errors = []
    error_found = False

    for data in datalist:
        event_id = data.pop('id', None)
        deleted_flag = data.pop(ApiSpecialKeys.DELETED_FLAG, False)
        report_datalist = data.pop(ApiSpecialKeys.REPORT_DATALIST, None)

        if not event_id and deleted_flag:
            raise BadRequestException('Event flagged as deleted but no ID provided')

        try:
            if not event_id:
                data['booking'] = booking_id

                event_id = create_event(
                    data,
                    business_name,
                    requester_id
                )

                if report_datalist:
                    handle_reports_bulk(
                        report_datalist,
                        business_name,
                        event_id=event_id
                    )

            elif not deleted_flag:
                update_event_wrap(
                    data,
                    business_name,
                    event_instance=Event.objects.get(id=event_id)
                )

                if report_datalist:
                    handle_reports_bulk(
                        report_datalist,
                        business_name,
                        event_id=event_id
                    )

            else:
                Event.objects.get(id=event_id).delete()

            # Append empty error to object so that the indexes of the errors correspond to the indexes of the data
            event_errors.append({})
            event_ids.append(event_id)

        except ValidationError as exc:
            error_found = True
            event_errors.append(exc.detail)

    if error_found:
        raise ValidationError(event_errors)

    return event_ids


@transaction.atomic
def handle_reports_bulk(datalist: list, business, event_id):
    """
    Create, update or delete the reports in bulk, depending on whether the payload includes an ID or not
    """
    # TODO It is noteworthy that currently this is not a true bulk operation.
    #  Also, reports get created even if an error was found before,
    #  this might make the transaction rollback expensive.

    report_ids = []
    report_errors = []
    error_found = False

    for data in datalist:
        report_id = data.pop('id', None)
        deleted_flag = data.pop(ApiSpecialKeys.DELETED_FLAG, False)

        if not report_id and deleted_flag:
            raise BadRequestException('Event flagged as deleted but no ID provided')

        try:
            data['event'] = event_id

            if not report_id:
                report_id = create_report(
                    data,
                    business,
                    event_id
                )
            elif not deleted_flag:
                update_report_wrap(
                    data,
                    report_instance=Report.objects.get(id=report_id),
                    business=business
                )
            else:
                Report.objects.get(id=report_id).delete()

            # Append empty error to object so that the indexes of the errors correspond to the indexes of the data
            report_errors.append({})
            report_ids.append(report_id)

        except ValidationError as exc:
            error_found = True
            report_errors.append(exc.detail)

    if error_found:
        raise ValidationError(report_errors)

    return report_ids


@transaction.atomic
def handle_services_bulk(datalist: list, business_name, provider_id):
    """
    Create, update or delete the services in bulk, depending on whether the payload includes an ID or not
    """
    # TODO It is noteworthy that currently this is not a true bulk operation.
    #  Also, services get created even if an error was found before,
    #  this might make the transaction rollback expensive.

    service_ids = []
    service_errors = []
    error_found = False

    for data in datalist:
        service_id = data.pop('id', None)
        deleted_flag = data.pop(ApiSpecialKeys.DELETED_FLAG, False)

        if not service_id and deleted_flag:
            raise BadRequestException('Service flagged as deleted but no ID provided')

        try:
            if not service_id:
                service_id = create_service(
                    data,
                    business_name,
                    provider_id
                )
            elif not deleted_flag:
                update_service_wrap(
                    data,
                    business_name,
                    provider_id,
                    service_instance=Service.objects.get(id=service_id)
                )
            else:
                Service.objects.get(id=service_id).delete()

            # Append empty error to object so that the indexes of the errors correspond to the indexes of the data
            service_errors.append({})
            service_ids.append(service_id)

        except ValidationError as exc:
            error_found = True
            service_errors.append(exc.detail)

    if error_found:
        raise ValidationError(service_errors)

    return service_ids

@transaction.atomic
def handle_service_areas_bulk(datalist: list, provider_id):
    """
    Create, update or delete the service areas in bulk, depending on whether the payload includes an ID or not
    """
    # TODO It is noteworthy that currently this is not a true bulk operation.
    #  Also, service areas get created even if an error was found before,
    #  this might make the transaction rollback expensive.

    service_area_ids = []
    service_area_errors = []
    error_found = False

    for data in datalist:
        service_area_id = data.pop('id', None)
        deleted_flag = data.pop(ApiSpecialKeys.DELETED_FLAG, False)

        if not service_area_id and deleted_flag:
            raise BadRequestException('Service Area flagged as deleted but no ID provided')
        try:
            if not service_area_id:
                service_area_id = create_service_area(
                    data,
                    provider_id
                )
            elif not deleted_flag:
                update_service_area_wrap(
                    data,
                    provider_id,
                    service_area_instance=ServiceArea.objects.get(id=service_area_id)
                )
            else:
                ServiceArea.objects.get(id=service_area_id).delete()
            
            # Append empty error to object so that the indexes of the errors correspond to the indexes of the data
            service_area_errors.append({})
            service_area_ids.append(service_area_id)
        
        except ValidationError as exc:
            error_found = True
            service_area_errors.append(exc.detail)
    
    if error_found:
        raise ValidationError(service_area_errors)
    
    return service_area_ids

<<<<<<< HEAD
=======

>>>>>>> 75053ca7
@transaction.atomic
def handle_agents_bulk(datalist: list, business_name):
    """
    Create, update or delete the agents in bulk, depending on whether the payload includes an ID or not
    """
    # TODO It is noteworthy that currently this is not a true bulk operation.
    #  Also, agents get created even if an error was found before,
    #  this might make the transaction rollback expensive.

    agents_ids = []
    agents_errors = []
    error_found = False

    for data in datalist:
        agent_id = data.pop('id', None)
        deleted_flag = data.pop(ApiSpecialKeys.DELETED_FLAG, False)

        if not agent_id and deleted_flag:
            raise BadRequestException('Agent flagged as deleted but no ID provided')

        try:
            if not agent_id:
                agent_id = create_agent_wrap(
                    data,
                    business_name,
                    user_id=data['user']
                )
            elif not deleted_flag:
                update_agent_wrap(
                    data,
                    agent_id,
                    agent_instance=Agent.objects.get(id=agent_id)
                )
            else:
                Agent.objects.get(id=agent_id).delete()
            
            # Append empty error to object so that the indexes of the errors correspond to the indexes of the data
            agents_errors.append({})
            agents_ids.append(agent_id)
        
        except ValidationError as exc:
            error_found = True
            agents_errors.append(exc.detail)
    
    if error_found:
        raise ValidationError(agents_errors)
    
    return agents_ids

<<<<<<< HEAD

@transaction.atomic
def handle_company_relationships_bulk(datalist: list, company_id):
    """
    Create, update or delete the company relationships in bulk, depending on whether the payload includes an ID or not
    """
    # TODO It is noteworthy that currently this is not a true bulk operation.
    #  Also, company relationships get created even if an error was found before,
    #  this might make the transaction rollback expensive.

    company_relationship_ids = []
    company_relationship_errors = []
    error_found = False

    print(datalist)

    for data in datalist:
        print(data)
        company_relationship_id = data.pop('id', None)
        deleted_flag = data.pop(ApiSpecialKeys.DELETED_FLAG, False)

        if not company_relationship_id and deleted_flag:
            raise BadRequestException('Company Relationship flagged as deleted but no ID provided')
        try:
            if not company_relationship_id:
                company_relationship_id = create_company_relationships_wrap(
=======
@transaction.atomic
def handle_company_rates_bulk(datalist: list, business_name, company_id):
    """
    Create, update or delete the company rates in bulk, depending on whether the payload includes an ID or not
    """
    # TODO It is noteworthy that currently this is not a true bulk operation.
    #  Also, company rates get created even if an error was found before,
    #  this might make the transaction rollback expensive.

    company_rates_ids = []
    company_rates_errors = []
    error_found = False

    for data in datalist:
        company_rate_id = data.pop('id', None)
        deleted_flag = data.pop(ApiSpecialKeys.DELETED_FLAG, False)
     

        if not company_rate_id and deleted_flag:
            raise BadRequestException('Company rate flagged as deleted but no ID provided')

        try:
            if not company_rate_id:
                company_rate_id = create_company_rate_wrap(
>>>>>>> 75053ca7
                    data,
                    company_id
                )
            elif not deleted_flag:
<<<<<<< HEAD
                update_company_relationship_wrap(
                    data,
                    company_relationship_instance=CompanyRelationship.objects.get(id=company_relationship_id)
                )
            else:
                CompanyRelationship.objects.get(id=company_relationship_id).delete()
            
            company_relationship_errors.append({})
            company_relationship_ids.append(company_relationship_id)
        
        except ValidationError as exc:
            error_found = True
            company_relationship_errors.append(exc.detail)
    
    if error_found:
        raise ValidationError(company_relationship_errors)
    
    return company_relationship_ids
=======
                update_company_rate_wrap(
                    data,
                    company_id,
                    company_rate_instance=CompanyRate.objects.get(id=company_rate_id)
                )
            else:
                CompanyRate.objects.get(id=company_rate_id).delete()

            # Append empty error to object so that the indexes of the errors correspond to the indexes of the data
            company_rates_errors.append({})
            company_rates_ids.append(company_rate_id)

        except ValidationError as exc:
            error_found = True
            company_rates_errors.append(exc.detail)

    if error_found:
        raise ValidationError(company_rates_errors)

    return company_rates_ids
>>>>>>> 75053ca7
<|MERGE_RESOLUTION|>--- conflicted
+++ resolved
@@ -3,25 +3,14 @@
 
 from core_api.constants import ApiSpecialKeys
 from core_api.exceptions import BadRequestException, BusinessNotProvidedException
-<<<<<<< HEAD
-from core_backend.models import Agent, CompanyRelationship, Event, Report, Service, ServiceArea
+from core_backend.models import Agent, CompanyRate, CompanyRelationship, Event, Report, Service, ServiceArea
 from core_backend.models import User
 from core_backend.serializers.serializers_create import AffiliationCreateSerializer, AgentCreateSerializer, \
-    BookingCreateSerializer, CompanyCreateSerializer, CompanyRelationshipCreateSerializer, \
+    BookingCreateSerializer, CompanyCreateSerializer, CompanyRateCreateSerializer, CompanyRelationshipCreateSerializer, \
     EventCreateSerializer, OfferCreateSerializer, OperatorCreateSerializer, PayerCreateSerializer, \
     ProviderCreateSerializer, RecipientCreateSerializer, ReportCreateSerializer, RequesterCreateSerializer, \
     ServiceCreateSerializer, ServiceAreaCreateSerializer, UserCreateSerializer
-from core_backend.serializers.serializers_update import AgentUpdateSerializer, CompanyRelationshipUpdateSerializer, EventUpdateSerializer, ProviderUpdateSerializer, \
-=======
-from core_backend.models import Agent, CompanyRate, Event, Report, Service, ServiceArea
-from core_backend.models import User
-from core_backend.serializers.serializers_create import AffiliationCreateSerializer, AgentCreateSerializer, \
-    BookingCreateSerializer, CompanyCreateSerializer, CompanyRateCreateSerializer, \
-    EventCreateSerializer, OfferCreateSerializer, OperatorCreateSerializer, PayerCreateSerializer, \
-    ProviderCreateSerializer, RecipientCreateSerializer, ReportCreateSerializer, RequesterCreateSerializer, \
-    ServiceCreateSerializer, ServiceAreaCreateSerializer, UserCreateSerializer
-from core_backend.serializers.serializers_update import AgentUpdateSerializer, CompanyRateUpdateSerializer, EventUpdateSerializer, ProviderUpdateSerializer, \
->>>>>>> 75053ca7
+from core_backend.serializers.serializers_update import AgentUpdateSerializer, CompanyRateUpdateSerializer, CompanyRelationshipUpdateSerializer, EventUpdateSerializer, ProviderUpdateSerializer, \
     RecipientUpdateSerializer, ReportUpdateSerializer, \
     ServiceUpdateSerializer, ServiceAreaUpdateSerializer, UserUpdateSerializer
 
@@ -347,6 +336,8 @@
     
     return service_area_ids
 
+
+@transaction.atomic
 def create_company(data):
     serializer = CompanyCreateSerializer(data=data)
     serializer.is_valid(raise_exception=True)
@@ -354,21 +345,19 @@
     return company.id
 
 @transaction.atomic
-def create_company_relationships_wrap(data, company_id):
-    try:
-        data["company_from"] = company_id
-        serializer = CompanyRelationshipCreateSerializer(data=data)
-        serializer.is_valid(raise_exception=True)
-        company_relationship = serializer.create()
-        
-    except ValidationError as exc:
-        raise ValidationError({
-            ApiSpecialKeys.COMPANY_RELATIONSHIPS_DATA: exc.detail,
-    })
-    
-    return company_relationship.id
-
-@transaction.atomic
+def create_company_rate_wrap(data, company_id):
+    try:
+        data['company'] = company_id
+        serializer = CompanyRateCreateSerializer(data=data)
+        serializer.is_valid(raise_exception=True)
+        company_rate = serializer.create()
+    except ValidationError as exc:
+        # Wrap errors
+        raise ValidationError({
+            ApiSpecialKeys.COMPANY_RATES_DATALIST: exc.detail,
+        })
+    return company_rate
+
 def create_company(data):
     serializer = CompanyCreateSerializer(data=data)
     serializer.is_valid(raise_exception=True)
@@ -376,19 +365,19 @@
     return company.id
 
 @transaction.atomic
-def create_company_rate_wrap(data, company_id):
-    try:
-        data['company'] = company_id
-        serializer = CompanyRateCreateSerializer(data=data)
-        serializer.is_valid(raise_exception=True)
-        company_rate = serializer.create()
-    except ValidationError as exc:
-        # Wrap errors
-        raise ValidationError({
-            ApiSpecialKeys.COMPANY_RATES_DATALIST: exc.detail,
-        })
-    return company_rate
-
+def create_company_relationships_wrap(data, company_id):
+    try:
+        data["company_from"] = company_id
+        serializer = CompanyRelationshipCreateSerializer(data=data)
+        serializer.is_valid(raise_exception=True)
+        company_relationship = serializer.create()
+        
+    except ValidationError as exc:
+        raise ValidationError({
+            ApiSpecialKeys.COMPANY_RELATIONSHIPS_DATA: exc.detail,
+    })
+    
+    return company_relationship.id
 
 # Update
 @transaction.atomic
@@ -765,10 +754,7 @@
     
     return service_area_ids
 
-<<<<<<< HEAD
-=======
-
->>>>>>> 75053ca7
+
 @transaction.atomic
 def handle_agents_bulk(datalist: list, business_name):
     """
@@ -818,7 +804,55 @@
     
     return agents_ids
 
-<<<<<<< HEAD
+@transaction.atomic
+def handle_company_rates_bulk(datalist: list, business_name, company_id):
+    """
+    Create, update or delete the company rates in bulk, depending on whether the payload includes an ID or not
+    """
+    # TODO It is noteworthy that currently this is not a true bulk operation.
+    #  Also, company rates get created even if an error was found before,
+    #  this might make the transaction rollback expensive.
+
+    company_rates_ids = []
+    company_rates_errors = []
+    error_found = False
+
+    for data in datalist:
+        company_rate_id = data.pop('id', None)
+        deleted_flag = data.pop(ApiSpecialKeys.DELETED_FLAG, False)
+     
+
+        if not company_rate_id and deleted_flag:
+            raise BadRequestException('Company rate flagged as deleted but no ID provided')
+
+        try:
+            if not company_rate_id:
+                company_rate_id = create_company_rate_wrap(
+                    data,
+                    company_id
+                )
+            elif not deleted_flag:
+                update_company_rate_wrap(
+                    data,
+                    company_id,
+                    company_rate_instance=CompanyRate.objects.get(id=company_rate_id)
+                )
+            else:
+                CompanyRate.objects.get(id=company_rate_id).delete()
+
+            # Append empty error to object so that the indexes of the errors correspond to the indexes of the data
+            company_rates_errors.append({})
+            company_rates_ids.append(company_rate_id)
+
+        except ValidationError as exc:
+            error_found = True
+            company_rates_errors.append(exc.detail)
+
+    if error_found:
+        raise ValidationError(company_rates_errors)
+
+    return company_rates_ids
+
 
 @transaction.atomic
 def handle_company_relationships_bulk(datalist: list, company_id):
@@ -845,37 +879,11 @@
         try:
             if not company_relationship_id:
                 company_relationship_id = create_company_relationships_wrap(
-=======
-@transaction.atomic
-def handle_company_rates_bulk(datalist: list, business_name, company_id):
-    """
-    Create, update or delete the company rates in bulk, depending on whether the payload includes an ID or not
-    """
-    # TODO It is noteworthy that currently this is not a true bulk operation.
-    #  Also, company rates get created even if an error was found before,
-    #  this might make the transaction rollback expensive.
-
-    company_rates_ids = []
-    company_rates_errors = []
-    error_found = False
-
-    for data in datalist:
-        company_rate_id = data.pop('id', None)
-        deleted_flag = data.pop(ApiSpecialKeys.DELETED_FLAG, False)
-     
-
-        if not company_rate_id and deleted_flag:
-            raise BadRequestException('Company rate flagged as deleted but no ID provided')
-
-        try:
-            if not company_rate_id:
-                company_rate_id = create_company_rate_wrap(
->>>>>>> 75053ca7
                     data,
                     company_id
                 )
             elif not deleted_flag:
-<<<<<<< HEAD
+                #might need to add company_id
                 update_company_relationship_wrap(
                     data,
                     company_relationship_instance=CompanyRelationship.objects.get(id=company_relationship_id)
@@ -893,26 +901,4 @@
     if error_found:
         raise ValidationError(company_relationship_errors)
     
-    return company_relationship_ids
-=======
-                update_company_rate_wrap(
-                    data,
-                    company_id,
-                    company_rate_instance=CompanyRate.objects.get(id=company_rate_id)
-                )
-            else:
-                CompanyRate.objects.get(id=company_rate_id).delete()
-
-            # Append empty error to object so that the indexes of the errors correspond to the indexes of the data
-            company_rates_errors.append({})
-            company_rates_ids.append(company_rate_id)
-
-        except ValidationError as exc:
-            error_found = True
-            company_rates_errors.append(exc.detail)
-
-    if error_found:
-        raise ValidationError(company_rates_errors)
-
-    return company_rates_ids
->>>>>>> 75053ca7
+    return company_relationship_ids