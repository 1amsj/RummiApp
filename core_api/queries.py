--- conflicted
+++ resolved
@@ -2,7 +2,6 @@
 
     def get_event_sql(event_id):
         return """
-<<<<<<< HEAD
             SELECT json_build_object(
                 'id', event.id,
                 'meeting_url', event.meeting_url,
@@ -42,11 +41,6 @@
             LEFT JOIN core_backend_note recipientNote on recipientNote.recipient_id = recipient.id
             WHERE event.id = """ + str(event_id) + """
             GROUP BY event.id
-=======
-            SELECT JSON_AGG(JSONData) FROM (
-            SELECT * FROM core_backend_event eventData
-            WHERE eventData.id = """ + str(event_id) + """
-            ) JSONData
         """
     
     def get_extras_sql(parent_id, ):
@@ -55,7 +49,6 @@
                 SELECT key, data FROM core_backend_extra extra WHERE extra.parent_id = """ + str(parent_id)+ """
                 -- WHERE eventData.id = 311 --
             ) t
->>>>>>> fe4ae70a
         """
         
     def get_report_sql(event_id):
