--- conflicted
+++ resolved
@@ -56,11 +56,7 @@
         parent_rate_ct_id = ApiSpecialSqlRates.get_rate_sql_ct_id(cursor)
         params, where_conditions, limit_statement = ApiSpecialSqlCompanies.get_company_sql_where_clause(id, name, type, send_method, on_hold, limit, offset)
 
-<<<<<<< HEAD
-        query = """---sql
-=======
         query = """ ---sql
->>>>>>> 357738c6
             SELECT json_agg(row_to_json(_query_result)) AS result FROM (
                 SELECT
                     company.id,
