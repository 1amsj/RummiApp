from enum import Enum

# API special payload keys
class ApiSpecialKeys(str, Enum):
    # Querying
    EVENTS_QUERY = '_events_query'
    PATCH_QUERY = '_query'

    # Includes
    INCLUDE_BOOKING = '_include_booking'
    INCLUDE_EVENTS = '_include_events'
    INCLUDE_ROLES = '_include_roles'

    # Flags
    DELETED_FLAG = '_deleted'

    # Appended data
    BUSINESS = '_business'
    AFFILIATION_DATALIST = '_affiliation_datalist'
    AGENT_DATA = '_agent_data'
    PAYER_DATA = '_payer_data'
    PROVIDER_DATA = '_provider_data'
    RECIPIENT_DATA = '_recipient_data'
<<<<<<< HEAD
    EVENT_DATALIST = '_event_datalist'
    AGENT_DATA = '_agent_data'
=======
>>>>>>> 6dc6e951
    REQUESTER_DATA = '_requester_data'


FIELDS_BLACKLIST = [key for key in ApiSpecialKeys]

# API separators
API_NESTED_QUERY_PARAM_SEPARATOR = '.'
API_QUERY_LOOKUP_SEPARATOR = '__'

# API querying keys
API_QUERY_LOOKUP_MAP = {
    "em": "exact",
    "nem": "icontains",
    "gt": "gt",
    "lt": "lt",
    "gte": "gte",
    "lte": "lte",
    "array_in": "in",
    "isnull": "isnull",
}<|MERGE_RESOLUTION|>--- conflicted
+++ resolved
@@ -21,11 +21,7 @@
     PAYER_DATA = '_payer_data'
     PROVIDER_DATA = '_provider_data'
     RECIPIENT_DATA = '_recipient_data'
-<<<<<<< HEAD
     EVENT_DATALIST = '_event_datalist'
-    AGENT_DATA = '_agent_data'
-=======
->>>>>>> 6dc6e951
     REQUESTER_DATA = '_requester_data'
 
 
