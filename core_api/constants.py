from enum import Enum

# API special payload keys
class ApiSpecialKeys(str, Enum):
    # Includes
    INCLUDE_BOOKING = '_include_booking'
    INCLUDE_EVENTS = '_include_events'
    INCLUDE_ROLES = '_include_roles'

    # Appended data
    BUSINESS = '_business'
    AFFILIATION_DATALIST = '_affiliation_datalist'
    PROVIDER_DATA = '_provider_data'
    RECIPIENT_DATA = '_recipient_data'
<<<<<<< HEAD
    EVENT_DATALIST = '_event_datalist'
=======
    AGENT_DATA = '_agent_data'
    REQUESTER_DATA = '_requester_data'
>>>>>>> b03824c1


FIELDS_BLACKLIST = [key for key in ApiSpecialKeys]

# API separators
API_NESTED_QUERY_PARAM_SEPARATOR = '.'
API_QUERY_LOOKUP_SEPARATOR = '__'

# API querying keys
API_QUERY_LOOKUP_MAP = {
    "em": "exact",
    "nem": "icontains",
    "gt": "gt",
    "lt": "lt",
    "gte": "gte",
    "lte": "lte",
    "array_in": "in",
    "isnull": "isnull",
}<|MERGE_RESOLUTION|>--- conflicted
+++ resolved
@@ -12,12 +12,9 @@
     AFFILIATION_DATALIST = '_affiliation_datalist'
     PROVIDER_DATA = '_provider_data'
     RECIPIENT_DATA = '_recipient_data'
-<<<<<<< HEAD
     EVENT_DATALIST = '_event_datalist'
-=======
     AGENT_DATA = '_agent_data'
     REQUESTER_DATA = '_requester_data'
->>>>>>> b03824c1
 
 
 FIELDS_BLACKLIST = [key for key in ApiSpecialKeys]
